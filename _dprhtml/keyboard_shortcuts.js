--- conflicted
+++ resolved
@@ -18,67 +18,6 @@
     return;
   }
 
-<<<<<<< HEAD
-  if (false && e.key === 'q') { // q
-
-    var check = { value: false };                  // default the checkbox to false
-
-    var input = { value: "" };
-
-    var result = glblObj.G_prompts.prompt(null, "Shorthand Link", "Enter link (DN 1.1, etc.)", input, 'open in new tab', check);
-
-    // result is true if OK is pressed, false if Cancel. input.value holds the value of the edit field if "OK" was pressed.
-
-    if (!result) return;
-
-    var place = input.value;
-
-    var outplace = convertShortLink(place);
-    if (outplace[0] === false) return alertFlash(outplace[1], outplace[2]);
-    //dalert(outplace);
-
-    var para = outplace.pop();
-    openPlace(outplace, para);
-  }
-
-  if (false && e.key === 's') {
-    if (window.getSelection().toString() != '') {
-      wMain.sendtoconvert(window.getSelection().toString() + '');
-    }
-    else if (wBot.getSelection().toString() != '') {
-      wMain.sendtoconvert(wBot.getSelection().toString() + '');
-    }
-    else if (document.getElementById('convi')) { wMain.sendtoconvert(document.getElementById('convi').innerHTML); }
-    else alertFlash('You must select some text to send to the convertor', 'yellow');
-    return;
-  }
-
-  if (false && e.key === e) {
-    if (window.getSelection().toString() != '') {
-      wMain.sendtoPad(window.getSelection().toString() + '');
-    }
-    else if (wBot.getSelection().toString() != '') {
-      wMain.sendtoPad(wBot.getSelection().toString() + '');
-    }
-    else if (document.getElementById('convi')) { wMain.sendtoPad(document.getElementById('convi').innerHTML); }
-    else alertFlash('You must select some text to send to the textpad', 'yellow');
-    return;
-  }
-
-  if (false && e.key === 'E') {
-    if (window.getSelection().toString() != '') {
-      wMain.sendtoPad(window.getSelection().toString() + '', true);
-    }
-    else if (wBot.getSelection().toString() != '') {
-      wMain.sendtoPad(wBot.getSelection().toString() + '', true);
-    }
-    else if (document.getElementById('convi')) { wMain.sendtoPad(document.getElementById('convi').innerHTML, true); }
-    else alertFlash('You must select some text to send to the textpad', 'yellow');
-    return;
-  }
-
-=======
->>>>>>> 023b0233
   if (false && e.key === ',') {
     if (dBot.getElementById('tout')) { dBot.getElementById('tout').onclick(); }
     else if (document.getElementById('pSect')) document.getElementById('pSect').onmouseup();
