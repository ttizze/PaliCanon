--- conflicted
+++ resolved
@@ -1,105 +1,82 @@
-<<<<<<< HEAD
-'use strict'
-
-var DPR_Gesture = (function () {
-
-  var startX = null;
-  var startY = null;
-  var minSwipeX = 40; //swipe must have 40px min over X
-  var swipeRatioThreshold = 2; //movement on X should be at least 2 times on Y
-
-  const touchStart = function (event) {
-    if (event.touches.length === 1) {
-      //just one finger touched
-      startX = event.touches.item(0).clientX;
-      startY = event.touches.item(0).clientY;
-    } else {
-      //a second finger hit the screen, abort the touch
-      startX = null;
-      startY = null;
-=======
-var startX = null;
-var startY = null;
-var minSwipeX = 40; //swipe must have 40px min over X
-var swipeRatioThreshold = 1.2; //movement on X should be at least 1.2 times on Y
-
-  // Add Touch Listener
-  document.addEventListener('touchstart', touchStart, true);
-  document.addEventListener('touchend', touchEnd, true);
-
-
-
-  function touchStart(event){
-    if(event.touches.length === 1){
-       //just one finger touched
-       startX = event.touches.item(0).clientX;
-       startY = event.touches.item(0).clientY;
-     }else{
-       //a second finger hit the screen, abort the touch
-       startX = null;
-       startY = null;
->>>>>>> c081829a
-    }
-  }
-
-  const touchEndFactory = function (sectionPosition) {
-    return function touchEnd(event) {
-      if (startX || startY) {
-        //the only finger that hit the screen left it
-        var endX = event.changedTouches.item(0).clientX;
-        var endY = event.changedTouches.item(0).clientY;
-
-        let swipeXDiff = endX - startX;
-        let swipeYDiff = endY - startY;
-        let horizontalToVerticalRatio = Math.abs(swipeXDiff / swipeYDiff);
-        if (horizontalToVerticalRatio > swipeRatioThreshold) {
-          if (endX > startX + minSwipeX) {
-            //left -> right swipe
-            event.dpr_gesture = 'swipe_right';
-          }
-          if (endX < startX - minSwipeX) {
-            //right -> left swipe
-            event.dpr_gesture = 'swipe_left';
-          }
-          processGesture(event, sectionPosition);
-          //reset
-          startX = null;
-          startY = null;
-        }
-      }
-    }
-  }
-
-  function processGesture(e, sectionPosition) {
-
-    if (!sectionPosition) {
-      // In the primary pane or global
-      runMatchingCommand(e);
-    } else {
-      // In a secondary pane
-      switch (e.dpr_gesture) {
-        case 'swipe_left':
-          DPR_Chrome.goNextInSecondaryPane(sectionPosition);
-          break;
-        case 'swipe_right':
-          DPR_Chrome.goPreviousInSecondaryPane(sectionPosition);
-          break;
-      }
-    }
-  }
-
-    function runMatchingCommand(e) {
-      const cmd = Object.entries(__dprViewModel.commands).find(([_, x]) => x().matchGesture(e));
-      if (cmd && !cmd[1]().notImplemented && cmd[1]().canExecute && cmd[1]().visible) {
-        cmd[1]().execute(e);
-        event.preventDefault();
-        return;
-      }
-    }
-
-    return {
-      touchStart: touchStart,
-      touchEndFactory: touchEndFactory,
-    };
-
-  }) ();
+'use strict'
+
+var DPR_Gesture = (function () {
+
+  var startX = null;
+  var startY = null;
+  var minSwipeX = 40; //swipe must have 40px min over X
+  var swipeRatioThreshold = 1.2; //movement on X should be at least 2 times on Y
+
+  const touchStart = function (event) {
+    if (event.touches.length === 1) {
+      //just one finger touched
+      startX = event.touches.item(0).clientX;
+      startY = event.touches.item(0).clientY;
+    } else {
+      //a second finger hit the screen, abort the touch
+      startX = null;
+      startY = null;
+    }
+  }
+
+  const touchEndFactory = function (sectionPosition) {
+    return function touchEnd(event) {
+      if (startX || startY) {
+        //the only finger that hit the screen left it
+        var endX = event.changedTouches.item(0).clientX;
+        var endY = event.changedTouches.item(0).clientY;
+
+        let swipeXDiff = endX - startX;
+        let swipeYDiff = endY - startY;
+        let horizontalToVerticalRatio = Math.abs(swipeXDiff / swipeYDiff);
+        if (horizontalToVerticalRatio > swipeRatioThreshold) {
+          if (endX > startX + minSwipeX) {
+            //left -> right swipe
+            event.dpr_gesture = 'swipe_right';
+          }
+          if (endX < startX - minSwipeX) {
+            //right -> left swipe
+            event.dpr_gesture = 'swipe_left';
+          }
+          processGesture(event, sectionPosition);
+          //reset
+          startX = null;
+          startY = null;
+        }
+      }
+    }
+  }
+
+  function processGesture(e, sectionPosition) {
+
+    if (!sectionPosition) {
+      // In the primary pane or global
+      runMatchingCommand(e);
+    } else {
+      // In a secondary pane
+      switch (e.dpr_gesture) {
+        case 'swipe_left':
+          DPR_Chrome.goNextInSecondaryPane(sectionPosition);
+          break;
+        case 'swipe_right':
+          DPR_Chrome.goPreviousInSecondaryPane(sectionPosition);
+          break;
+      }
+    }
+  }
+
+    function runMatchingCommand(e) {
+      const cmd = Object.entries(__dprViewModel.commands).find(([_, x]) => x().matchGesture(e));
+      if (cmd && !cmd[1]().notImplemented && cmd[1]().canExecute && cmd[1]().visible) {
+        cmd[1]().execute(e);
+        event.preventDefault();
+        return;
+      }
+    }
+
+    return {
+      touchStart: touchStart,
+      touchEndFactory: touchEndFactory,
+    };
+
+  }) ();