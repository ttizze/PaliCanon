/**
 * Copyright Path Nirvana 2018
 * The code and character mapping defined in this file can not be used for any commercial purposes.
 * Permission from the auther is required for all other purposes.
 *
 * NOTE: Partho: Included in the DPR with permission from "Janaka <path.nirvana@gmail.com>". Many thanks Janaka!
 * Copy of https://github.com/pathnirvana/tipitaka.app/blob/fb9460b2401a06fd082c18164105c25868295a83/scripts/pali-script.mjs
 */

"use strict";

var DPR_translitCore_mod = (function () {

const Script = Object.freeze({
    SI: 'si',
    HI: 'hi',
    RO: 'ro',
    THAI: 'th',
    LAOS: 'lo',
    MY: 'my',
    KM: 'km',
    BENG: 'be',
    GURM: 'gm',
    THAM: 'tt',
    GUJA: 'gj',
    TELU: 'te',
    KANN: 'ka',
    MALA: 'mm',
    BRAH: 'br',
    TIBT: 'tb',
    CYRL: 'cy',
});

const paliScriptInfo = new Map ([
    [Script.SI, ['Sinhala', 'සිංහල', [[0x0D80, 0x0DFF]], {f: 'sl_flag.png'} ]],
    [Script.HI, ['Devanagari', 'देवनागरी', [[0x0900, 0x097F]], {f: 'in_flag.png'} ]],
    [Script.RO, ['Roman', 'Roman', [[0x0000, 0x017F], [0x1E00, 0x1EFF]], {f: 'uk_flag.png'} ]], // latin extended and latin extended additional blocks
    [Script.THAI, ['Thai', 'ไทย', [[0x0E00, 0x0E7F], 0xF70F, 0xF700], {f: 'th_flag.png'} ]], // thai special letters are outside the range
    [Script.LAOS, ['Laos', 'ລາວ', [[0x0E80, 0x0EFF]], {f: 'laos_flag.png'} ]],
    [Script.MY, ['Myanmar', 'ဗမာစာ', [[0x1000, 0x107F]], {f: 'my_flag.png'} ]],
    [Script.KM, ['Khmer', 'ភាសាខ្មែរ', [[0x1780, 0x17FF]], {f: 'kh_flag.png'} ]],
    [Script.BENG, ['Bengali', 'বাংলা', [[0x0980, 0x09FF]], {f: 'bangla_flag.png', g: 'indian'} ]],
    [Script.GURM, ['Gurmukhi', 'ਗੁਰਮੁਖੀ', [[0x0A00, 0x0A7F]], {g: 'indian'} ]],
    [Script.GUJA, ['Gujarati', 'ગુજરાતી', [[0x0A80, 0x0AFF]], {g: 'indian'} ]],
    [Script.TELU, ['Telugu', 'తెలుగు', [[0x0C00, 0x0C7F]], {g: 'indian'} ]],
    [Script.KANN, ['Kannada', 'ಕನ್ನಡ', [[0x0C80, 0x0CFF]], {g: 'indian'} ]],
    [Script.MALA, ['Malayalam', 'മലയാളം', [[0x0D00, 0x0D7F]], {g: 'indian'} ]],
    [Script.THAM, ['Tai Tham', 'Tai Tham LN', [[0x1A20, 0x1AAF]], {c: 'beta-script', g: 'other'} ]],
    [Script.BRAH, ['Brahmi', 'Brāhmī', [[0xD804, 0xD804], [0xDC00, 0xDC7F]], {g: 'other'} ]], //charCodeAt returns two codes for each letter [[0x11000, 0x1107F]]
    [Script.TIBT, ['Tibetan', 'བོད་སྐད།', [[0x0F00, 0x0FFF]], {f: 'tibet_flag.png', c: 'larger', g: 'other'} ]],
    [Script.CYRL, ['Cyrillic', 'кириллица', [[0x0400, 0x04FF], [0x0300, 0x036F]], {f: 'russia_flag.png', g: 'other'} ]], // also adding the "Combining Diacritical Marks" block
]);

function getScriptForCode(charCode) {
    for (let info of paliScriptInfo) {
        for (let range of info[1][2]) {
            if (Array.isArray(range) && charCode >= range[0] && charCode <= range[1]) return info[0];
            if (Number.isInteger(range) && charCode == range) return info[0];
        }
    }
    return -1;
}

const script_index = {
    [Script.SI]: 0,
    [Script.HI]: 1,
    [Script.RO]: 2,
    [Script.THAI]: 3,
    [Script.LAOS]: 4,
    [Script.MY]: 5,
    [Script.KM]: 6,
    [Script.BENG]: 7,
    [Script.GURM]: 8,
    [Script.THAM]: 9,
    [Script.GUJA]: 10,
    [Script.TELU]: 11,
    [Script.KANN]: 12,
    [Script.MALA]: 13,
    [Script.BRAH]: 14,
    [Script.TIBT]: 15,
    [Script.CYRL]: 16,
};
const specials = [
    // independent vowels
    ['අ', 'अ', 'a', 'อ', 'ອ', 'အ', 'អ', 'অ', 'ਅ', '\u1A4B', 'અ', 'అ', 'ಅ', 'അ', '𑀅', 'ཨ', 'а'],
    ['ආ', 'आ', 'ā', 'อา', 'ອາ', 'အာ', 'អា', 'আ', 'ਆ', '\u1A4C', 'આ', 'ఆ', 'ಆ', 'ആ', '𑀆', 'ཨཱ', 'а̄'],
    ['ඉ', 'इ', 'i', 'อิ', 'ອິ', 'ဣ', 'ឥ', 'ই', 'ਇ', '\u1A4D', 'ઇ', 'ఇ', 'ಇ', 'ഇ', '𑀇', 'ཨི', 'и'],
    ['ඊ', 'ई', 'ī', 'อี', 'ອີ', 'ဤ', 'ឦ', 'ঈ', 'ਈ', '\u1A4E', 'ઈ', 'ఈ', 'ಈ', 'ഈ', '𑀈', 'ཨཱི', 'ӣ'],
    ['උ', 'उ', 'u', 'อุ', 'ອຸ', 'ဥ', 'ឧ', 'উ', 'ਉ', '\u1A4F', 'ઉ', 'ఉ', 'ಉ', 'ഉ', '𑀉', 'ཨུ', 'у'],
    ['ඌ', 'ऊ', 'ū', 'อู', 'ອູ', 'ဦ', 'ឩ', 'ঊ', 'ਊ', '\u1A50', 'ઊ', 'ఊ', 'ಊ', 'ഊ', '𑀊', 'ཨཱུ', 'ӯ'],
    ['එ', 'ए', 'e', 'อเ', 'ອເ', 'ဧ', 'ឯ', 'এ', 'ਏ', '\u1A51', 'એ', 'ఏ', 'ಏ', 'ഏ', '𑀏', 'ཨེ', 'е'],
    ['ඔ', 'ओ', 'o', 'อโ', 'ອໂ', 'ဩ', 'ឱ', 'ও', 'ਓ', '\u1A52', 'ઓ', 'ఓ', 'ಓ', 'ഓ', '𑀑', 'ཨོ', 'о'],
    // various signs
    ['ං', 'ं', 'ṃ', '\u0E4D', '\u0ECD', 'ံ', 'ំ', 'ং', 'ਂ', '\u1A74', 'ં', 'ం', 'ಂ', 'ം', '𑀁', '\u0F7E', 'м̣'], // niggahita - anusawara
    // visarga - not in pali but deva original text has it (thai/lao/tt - not found. using the closest equivalent per wikipedia)
    ['ඃ', 'ः', 'ḥ', 'ะ', 'ະ', 'း', 'ះ', 'ঃ', 'ਃ', '\u1A61', 'ઃ', 'ః', 'ಃ', 'ഃ', '𑀂', '\u0F7F', 'х̣'],
    // virama (al - hal). roman/cyrillic need special handling
    ['්', '्', '', '\u0E3A', '\u0EBA', '္', '្', '্', '੍', '\u1A60', '્', '్', '್', '്', '\uD804\uDC46', '\u0F84', ''],
    // digits
    ['0', '०', '0', '๐', '໐', '၀', '០', '০', '੦', '\u1A90', '૦', '౦', '೦', '൦', '𑁦', '༠', '0'],
    ['1', '१', '1', '๑', '໑', '၁', '១', '১', '੧', '\u1A91', '૧', '౧', '೧', '൧', '𑁧', '༡', '1'],
    ['2', '२', '2', '๒', '໒', '၂', '២', '২', '੨', '\u1A92', '૨', '౨', '೨', '൨', '𑁨', '༢', '2'],
    ['3', '३', '3', '๓', '໓', '၃', '៣', '৩', '੩', '\u1A93', '૩', '౩', '೩', '൩', '𑁩', '༣', '3'],
    ['4', '४', '4', '๔', '໔', '၄', '៤', '৪', '੪', '\u1A94', '૪', '౪', '೪', '൪', '𑁪', '༤', '4'],
    ['5', '५', '5', '๕', '໕', '၅', '៥', '৫', '੫', '\u1A95', '૫', '౫', '೫', '൫', '𑁫', '༥', '5'],
    ['6', '६', '6', '๖', '໖', '၆', '៦', '৬', '੬', '\u1A96', '૬', '౬', '೬', '൬', '𑁬', '༦', '6'],
    ['7', '७', '7', '๗', '໗', '၇', '៧', '৭', '੭', '\u1A97', '૭', '౭', '೭', '൭', '𑁭', '༧', '7'],
    ['8', '८', '8', '๘', '໘', '၈', '៨', '৮', '੮', '\u1A98', '૮', '౮', '೮', '൮', '𑁮', '༨', '8'],
    ['9', '९', '9', '๙', '໙', '၉', '៩', '৯', '੯', '\u1A99', '૯', '౯', '೯', '൯', '𑁯', '༩', '9'],
];

const consos = [
    // velar stops
    ['ක', 'क', 'k', 'ก', 'ກ', 'က', 'ក', 'ক', 'ਕ', '\u1A20', 'ક', 'క', 'ಕ', 'ക', '𑀓', 'ཀ', 'к'],
    ['ඛ', 'ख', 'kh', 'ข', 'ຂ', 'ခ', 'ខ', 'খ', 'ਖ', '\u1A21', 'ખ', 'ఖ', 'ಖ', 'ഖ', '𑀔', 'ཁ', 'кх'],
    ['ග', 'ग', 'g', 'ค', 'ຄ', 'ဂ', 'គ', 'গ', 'ਗ', '\u1A23', 'ગ', 'గ', 'ಗ', 'ഗ', '𑀕', 'ག', 'г'],
    ['ඝ', 'घ', 'gh', 'ฆ', '\u0E86', 'ဃ', 'ឃ', 'ঘ', 'ਘ', '\u1A25', 'ઘ', 'ఘ', 'ಘ', 'ഘ', '𑀖', 'གྷ', 'гх'],
    ['ඞ', 'ङ', 'ṅ', 'ง', 'ງ', 'င', 'ង', 'ঙ', 'ਙ', '\u1A26', 'ઙ', 'ఙ', 'ಙ', 'ങ', '𑀗', 'ང', 'н̇'],
    // palatal stops
    ['ච', 'च', 'c', 'จ', 'ຈ', 'စ', 'ច', 'চ', 'ਚ', '\u1A27', 'ચ', 'చ', 'ಚ', 'ച', '𑀘', 'ཙ', 'ч'],
    ['ඡ', 'छ', 'ch', 'ฉ', '\u0E89', 'ဆ', 'ឆ', 'ছ', 'ਛ', '\u1A28', 'છ', 'ఛ', 'ಛ', 'ഛ', '𑀙', 'ཚ', 'чх'],
    ['ජ', 'ज', 'j', 'ช', 'ຊ', 'ဇ', 'ជ', 'জ', 'ਜ', '\u1A29', 'જ', 'జ', 'ಜ', 'ജ', '𑀚', 'ཛ', 'дж'],
    ['ඣ', 'झ', 'jh', 'ฌ', '\u0E8C', 'ဈ', 'ឈ', 'ঝ', 'ਝ', '\u1A2B', 'ઝ', 'ఝ', 'ಝ', 'ഝ', '𑀛', 'ཛྷ', 'джх'],
    ['ඤ', 'ञ', 'ñ', 'ญ', '\u0E8E', 'ဉ', 'ញ', 'ঞ', 'ਞ', '\u1A2C', 'ઞ', 'ఞ', 'ಞ', 'ഞ', '𑀜', 'ཉ', 'н̃'],
    // retroflex stops
    ['ට', 'ट', 'ṭ', 'ฏ', '\u0E8F', 'ဋ', 'ដ', 'ট', 'ਟ', '\u1A2D', 'ટ', 'ట', 'ಟ', 'ട', '𑀝', 'ཊ', 'т̣'],
    ['ඨ', 'ठ', 'ṭh', 'ฐ', '\u0E90', 'ဌ', 'ឋ', 'ঠ', 'ਠ', '\u1A2E', 'ઠ', 'ఠ', 'ಠ', 'ഠ', '𑀞', 'ཋ', 'т̣х'],
    ['ඩ', 'ड', 'ḍ', 'ฑ', '\u0E91', 'ဍ', 'ឌ', 'ড', 'ਡ', '\u1A2F', 'ડ', 'డ', 'ಡ', 'ഡ', '𑀟', 'ཌ', 'д̣'],
    ['ඪ', 'ढ', 'ḍh', 'ฒ', '\u0E92', 'ဎ', 'ឍ', 'ঢ', 'ਢ', '\u1A30', 'ઢ', 'ఢ', 'ಢ', 'ഢ', '𑀠', 'ཌྷ', 'д̣х'],
    ['ණ', 'ण', 'ṇ', 'ณ', '\u0E93', 'ဏ', 'ណ', 'ণ', 'ਣ', '\u1A31', 'ણ', 'ణ', 'ಣ', 'ണ', '𑀡', 'ཎ', 'н̣'],
    // dental stops
    ['ත', 'त', 't', 'ต', 'ຕ', 'တ', 'ត', 'ত', 'ਤ', '\u1A32', 'ત', 'త', 'ತ', 'ത', '𑀢', 'ཏ', 'т'],
    ['ථ', 'थ', 'th', 'ถ', 'ຖ', 'ထ', 'ថ', 'থ', 'ਥ', '\u1A33', 'થ', 'థ', 'ಥ', 'ഥ', '𑀣', 'ཐ', 'тх'],
    ['ද', 'द', 'd', 'ท', 'ທ', 'ဒ', 'ទ', 'দ', 'ਦ', '\u1A34', 'દ', 'ద', 'ದ', 'ദ', '𑀤', 'ད', 'д'],
    ['ධ', 'ध', 'dh', 'ธ', '\u0E98', 'ဓ', 'ធ', 'ধ', 'ਧ', '\u1A35', 'ધ', 'ధ', 'ಧ', 'ധ', '𑀥', 'དྷ', 'дх'],
    ['න', 'न', 'n', 'น', 'ນ', 'န', 'ន', 'ন', 'ਨ', '\u1A36', 'ન', 'న', 'ನ', 'ന', '𑀦', 'ན', 'н'],
    // labial stops
    ['ප', 'प', 'p', 'ป', 'ປ', 'ပ', 'ប', 'প', 'ਪ', '\u1A38', 'પ', 'ప', 'ಪ', 'പ', '𑀧', 'པ', 'п'],
    ['ඵ', 'फ', 'ph', 'ผ', 'ຜ', 'ဖ', 'ផ', 'ফ', 'ਫ', '\u1A39', 'ફ', 'ఫ', 'ಫ', 'ഫ', '𑀨', 'ཕ', 'пх'],
    ['බ', 'ब', 'b', 'พ', 'ພ', 'ဗ', 'ព', 'ব', 'ਬ', '\u1A3B', 'બ', 'బ', 'ಬ', 'ബ', '𑀩', 'བ', 'б'],
    ['භ', 'भ', 'bh', 'ภ', '\u0EA0', 'ဘ', 'ភ', 'ভ', 'ਭ', '\u1A3D', 'ભ', 'భ', 'ಭ', 'ഭ', '𑀪', 'བྷ', 'бх'],
    ['ම', 'म', 'm', 'ม', 'ມ', 'မ', 'ម', 'ম', 'ਮ', '\u1A3E', 'મ', 'మ', 'ಮ', 'മ', '𑀫', 'མ', 'м'],
    // liquids, fricatives, etc.
    ['ය', 'य', 'y', 'ย', 'ຍ', 'ယ', 'យ', 'য', 'ਯ', '\u1A3F', 'ય', 'య', 'ಯ', 'യ', '𑀬', 'ཡ', 'й'],
    ['ර', 'र', 'r', 'ร', 'ຣ', 'ရ', 'រ', 'র', 'ਰ', '\u1A41', 'ર', 'ర', 'ರ', 'ര', '𑀭', 'ར', 'р'],
    ['ල', 'ल', 'l', 'ล', 'ລ', 'လ', 'ល', 'ল', 'ਲ', '\u1A43', 'લ', 'ల', 'ಲ', 'ല', '𑀮', 'ལ', 'л'],
    ['ළ', 'ळ', 'ḷ', 'ฬ', '\u0EAC', 'ဠ', 'ឡ', 'ল়', 'ਲ਼', '\u1A4A', 'ળ', 'ళ', 'ಳ', 'ള', '𑀴', 'ལ༹', 'л̣'],
    ['ව', 'व', 'v', 'ว', 'ວ', 'ဝ', 'វ', 'ৰ', 'ਵ', '\u1A45', 'વ', 'వ', 'ವ', 'വ', '𑀯', 'ཝ', 'в'],
    ['ස', 'स', 's', 'ส', 'ສ', 'သ', 'ស', 'স', 'ਸ', '\u1A48', 'સ', 'స', 'ಸ', 'സ', '𑀲', 'ས', 'с'],
    ['හ', 'ह', 'h', 'ห', 'ຫ', 'ဟ', 'ហ', 'হ', 'ਹ', '\u1A49', 'હ', 'హ', 'ಹ', 'ഹ', '𑀳', 'ཧ', 'х'],
];

const vowels = [
    // dependent vowel signs 1A6E-1A63
    ['ා', 'ा', 'ā', 'า', 'າ', 'ာ', 'ា', 'া', 'ਾ', '\u1A63', 'ા', 'ా', 'ಾ', 'ാ', '𑀸', '\u0F71', 'а̄'],
    ['ි', 'ि', 'i', '\u0E34', '\u0EB4', 'ိ', 'ិ', 'ি', 'ਿ', '\u1A65', 'િ', 'ి', 'ಿ', 'ി', '𑀺', '\u0F72', 'и'],
    ['ී', 'ी', 'ī', '\u0E35', '\u0EB5', 'ီ', 'ី', 'ী', 'ੀ', '\u1A66', 'ી', 'ీ', 'ೀ', 'ീ', '𑀻', '\u0F71\u0F72', 'ӣ'],
    ['ු', 'ु', 'u', '\u0E38', '\u0EB8', 'ု', 'ុ', 'ু', 'ੁ', '\u1A69', 'ુ', 'ు', 'ು', 'ു', '𑀼', '\u0F74', 'у'],
    ['ූ', 'ू', 'ū', '\u0E39', '\u0EB9', 'ူ', 'ូ', 'ূ', 'ੂ', '\u1A6A', 'ૂ', 'ూ', 'ೂ', 'ൂ', '𑀽', '\u0F71\u0F74', 'ӯ'],
    ['ෙ', 'े', 'e', 'เ', 'ເ', 'ေ', 'េ', 'ে', 'ੇ', '\u1A6E', 'ે', 'ే', 'ೇ', 'േ', '𑁂', '\u0F7A', 'е'], //for th/lo - should appear in front
    ['ො', 'ो', 'o', 'โ', 'ໂ', 'ော', 'ោ', 'ো', 'ੋ', '\u1A6E\u1A63', 'ો', 'ో', 'ೋ', 'ോ', '𑁄', '\u0F7C', 'о'], //for th/lo - should appear in front
];
const sinh_conso_range = 'ක-ෆ';
const thai_conso_range = 'ก-ฮ';
const lao_conso_range = 'ກ-ຮ';
const mymr_conso_range = 'က-ဠ';

function beautify_sinh(text, script, rendType = '') {
    // change joiners before U+0DBA Yayanna and U+0DBB Rayanna to Virama + ZWJ
    return text.replace(/\u0DCA([\u0DBA\u0DBB])/g, '\u0DCA\u200D$1');
}
function un_beautify_sinh(text) { // long vowels replaced by short vowels as sometimes people type long vowels by mistake
    text = text.replace(/ඒ/g, 'එ').replace(/ඕ/g, 'ඔ');
    return text.replace(/ේ/g, 'ෙ').replace(/ෝ/g, 'ො');
}
function beautify_mymr(text, script, rendType = '') { // new unicode 5.1 spec https://www.unicode.org/notes/tn11/UTN11_3.pdf
    text = text.replace(/[,;]/g, '၊'); // comma/semicolon -> single line
    text = text.replace(/[\u2026\u0964\u0965]+/g, '။'); // ellipsis/danda/double danda -> double line

    text = text.replace(/ဉ\u1039ဉ/g, 'ည'); // kn + kna has a single char
    text = text.replace(/သ\u1039သ/g, 'ဿ'); // s + sa has a single char (great sa)
    text = text.replace(/င္([က-ဠ])/g, 'င\u103A္$1'); // kinzi - ඞ + al
    text = text.replace(/္ယ/g, 'ျ'); // yansaya  - yapin
    text = text.replace(/္ရ/g, 'ြ'); // rakar - yayit
    text = text.replace(/္ဝ/g, 'ွ'); // al + wa - wahswe
    text = text.replace(/္ဟ/g, 'ှ'); // al + ha - hahto
    // following code for tall aa is from https://www.facebook.com/pndaza.mlm
    text = text.replace(/([ခဂငဒပဝ]ေ?)\u102c/g, "$1\u102b"); // aa to tall aa
    text = text.replace(/(က္ခ|န္ဒ|ပ္ပ|မ္ပ)(ေ?)\u102b/g, "$1$2\u102c"); // restore back tall aa to aa for some pattern
    return text.replace(/(ဒ္ဓ|ဒွ)(ေ?)\u102c/g, "$1\u102b");
}
function un_beautify_mymr(text) {  // reverse of beautify above
    text = text.replace(/\u102B/g, 'ာ');
    text = text.replace(/ှ/g, '္ဟ'); // al + ha - hahto
    text = text.replace(/ွ/g, '္ဝ'); // al + wa - wahswe
    text = text.replace(/ြ/g, '္ရ'); // rakar - yayit
    text = text.replace(/ျ/g, '္ယ'); // yansaya  - yapin
    text = text.replace(/\u103A/g, ''); // kinzi
    text = text.replace(/ဿ/g, 'သ\u1039သ'); // s + sa has a single char (great sa)
    text = text.replace(/ည/g, 'ဉ\u1039ဉ'); // nnga
    text = text.replace(/သံဃ/g, 'သင္ဃ'); // nigghahita to ṅ for this word for searching - from Pn Daza

    text = text.replace(/၊/g, ','); // single line -> comma
    return text.replace(/။/g, '.'); // double line -> period
}
/**
 * Each script need additional steps when rendering on screen
 * e.g. for sinh needs converting dandas/abbrev, removing spaces, and addition ZWJ
 */
function beautify_common(text, script, rendType = '') {
    if (rendType == 'cen') {  // remove double dandas around namo tassa
        text = text.replace(/॥/g, '');
    } else if (rendType.startsWith('ga')) { // in gathas, single dandas convert to semicolon, double to period
        text = text.replace(/।/g, ';');
        text = text.replace(/॥/g, '.');
    }

    // remove Dev abbreviation sign before an ellipsis. We don't want a 4th dot after pe.
    text = text.replace(/॰…/g, '…');

    text = text.replace(/॰/g, '·'); // abbre sign changed - prevent capitalization in notes
    text = text.replace(/[।॥]/g, '.'); //all other single and double dandas converted to period

    // cleanup punctuation 1) two spaces to one
    // 2) There should be no spaces before these punctuation marks.
    text = text.replace(/\s([\s,!;\?\.])/g, '$1');
    return text;
}
// for roman text only
function capitalize(text, script, rendType = '') {
    // the adding of <w> tags around the words before the beautification makes it harder - (?:<w>)? added
    text = text.replace(/^((?:<w>)?\S)/g, (_1, p1) => { // begining of a line
        return p1.toUpperCase();
    });
    text = text.replace(/([\.\?]\s(?:<w>)?)(\S)/g, (_1, p1, p2) => { // beginning of sentence
        return `${p1}${p2.toUpperCase()}`;
    });
    return text.replace(/([\u201C‘](?:<w>)?)(\S)/g, (_1, p1, p2) => { // starting from a quote
        return `${p1}${p2.toUpperCase()}`;
    });
}
const un_capitalize = (text) => text.toLowerCase();
// for thai text - this can also be done in the convert stage
function swap_e_o(text, script, rendType = '') {
    if (script == Script.THAI) {
        return text.replace(/([ก-ฮ])([เโ])/g, '$2$1');
    } else if (script == Script.LAOS) {
        return text.replace(/([ກ-ຮ])([ເໂ])/g, '$2$1');
    }
    throw new Error(`Unsupported script ${script} for swap_e_o method.`);
}
// to be used when converting from
function un_swap_e_o(text, script) {
    if (script == Script.THAI) {
        return text.replace(/([เโ])([ก-ฮ])/g, '$2$1');
    } else if (script == Script.LAOS) {
        return text.replace(/([ເໂ])([ກ-ຮ])/g, '$2$1');
    }
    throw new Error(`Unsupported script ${script} for un_swap_e_o method.`);
}
// in thai pali these two characters have special glyphs (using the encoding used in the THSarabunNew Font)
function beautify_thai(text, script) {
    text = text.replace(/\u0E34\u0E4D/g, '\u0E36'); // 'iṃ' has a single unicode in thai
    text = text.replace(/ญ/g, '\uF70F');
    return text.replace(/ฐ/g, '\uF700');
}
function un_beautify_thai(text, script) {
    text = text.replace(/ฎ/g, 'ฏ'); // sometimes people use ฎ instead of the correct ฏ which is used in the tipitaka
    text = text.replace(/\u0E36/g, '\u0E34\u0E4D'); // 'iṃ' has a single unicode in thai which is split into two here
    text = text.replace(/\uF70F/g, 'ญ');
    return text.replace(/\uF700/g, 'ฐ');
}
function un_beautify_khmer(text, script) {
    text = text.replace(/\u17B9/g, '\u17B7\u17C6'); // 'iṃ' has a single unicode in khmer which is split into two here
    return text.replace(/\u17D1/g, '\u17D2'); // end of word virama is different in khmer
}
/* zero-width joiners - replace both ways
['\u200C', ''], // ZWNJ (remove) not in sinh (or deva?)
['\u200D', ''], // ZWJ (remove) will be added when displaying*/
function cleanup_zwj(inputText) {
    return inputText.replace(/\u200C|\u200D/g, '');
}

function beautify_brahmi(text) { // just replace deva danda with brahmi danda
    text = text.replace(/।/g,'𑁇');
    text = text.replace(/॥/g,'𑁈');
    return text.replace(/–/g,'𑁋');
}
function beautify_tham(text) { // todo - unbeautify needed
    text = text.replace(/\u1A60\u1A41/g, '\u1A55'); // medial ra - rakar
    text = text.replace(/\u1A48\u1A60\u1A48/g,'\u1A54'); // great sa - ssa
    text = text.replace(/।/g,'\u1AA8');
    return text.replace(/॥/g,'\u1AA9');
}

function beautify_tibet(text) { // copied form csharp - consider removing subjoined as it makes it hard to read
    // not adding the intersyllabic tsheg between "syllables" (done in csharp code) since no visible change
    text = text.replace(/।/g,'།'); // tibet dandas
    text = text.replace(/॥/g,'༎');
    // Iterate over all of the consonants, looking for tibetan halant + consonant.
    // Replace with the corresponding subjoined consonant (without halant)
    for (let i = 0; i <= 39; i++) {
        text = text.replace(new RegExp(String.fromCharCode(0x0F84, 0x0F40 + i), 'g'), String.fromCharCode(0x0F90 + i));
    }
    // exceptions: yya and vva use the "fixed-form subjoined consonants as the 2nd one
    text = text.replace(/\u0F61\u0FB1/g, '\u0F61\u0FBB'); //yya
    text = text.replace(/\u0F5D\u0FAD/g, '\u0F5D\u0FBA'); //vva

    // exceptions: jjha, yha and vha use explicit (visible) halant between
    text = text.replace(/\u0F5B\u0FAC/g, '\u0F5B\u0F84\u0F5C'); //jjha
    text = text.replace(/\u0F61\u0FB7/g, '\u0F61\u0F84\u0F67'); //yha
    return text.replace(/\u0F5D\u0FB7/g, '\u0F5D\u0F84\u0F67'); //vha
}
function un_beautify_tibet(text) {
    return text; // todo undo the subjoining done above
}

const beautify_func_default = [];
const beautify_func = {
    [Script.SI]: [beautify_sinh, beautify_common],
    [Script.RO]: [beautify_common, /* capitalize */], // DPR does not capitalize.
    [Script.THAI]: [swap_e_o, beautify_thai, beautify_common],
    [Script.LAOS]: [swap_e_o, beautify_common],
    [Script.MY]: [beautify_mymr, beautify_common],
    [Script.KM]: [beautify_common],
    [Script.THAM]: [beautify_tham],
    [Script.GUJA]: [beautify_common],
    [Script.TELU]: [beautify_common],
    [Script.MALA]: [beautify_common],
    [Script.BRAH]: [beautify_brahmi, beautify_common],
    [Script.TIBT]: [beautify_tibet],
    [Script.CYRL]: [beautify_common],
};
// when converting from another script, have to unbeautify before converting
const un_beautify_func_default = [];
const un_beautify_func = {
    [Script.SI] : [cleanup_zwj, un_beautify_sinh],
    [Script.HI] : [cleanup_zwj],   // original deva script (from tipitaka.org) text has zwj
    [Script.RO]: [un_capitalize],
    [Script.THAI]: [un_beautify_thai, un_swap_e_o],
    [Script.LAOS]: [un_swap_e_o],
    [Script.KM]: [un_beautify_khmer],
    [Script.MY]: [un_beautify_mymr],
    [Script.TIBT]: [un_beautify_tibet],
}

function prepareHashMaps(fromIndex, toIndex, useVowels = true) {
    let fullAr = consos.concat(specials, useVowels ? vowels : []), finalAr = [[], [], []]; //max 3
    fullAr.forEach(val => {
        if (val[fromIndex]) { // empty mapping - e.g in roman
            finalAr[val[fromIndex].length - 1].push([val[fromIndex], val[toIndex]]);
        }
    });
    return finalAr.filter(ar => ar.length).map(ar => [ar[0][0].length, new Map(ar)]).reverse(); // longest is first
}
function replaceByMaps(inputText, hashMaps) {
    let outputAr = new Array(), b = 0;
    while (b < inputText.length) {
        let match = false;
        for (let [len, hashMap] of hashMaps) {
            const inChars = inputText.substr(b, len);
            if (hashMap.has(inChars)) {
                outputAr.push(hashMap.get(inChars)); // note: can be empty string too
                match = true;
                b += len;
                break;
            }
        }
        if (!match) { // did not match the hashmaps
            outputAr.push(inputText.charAt(b));
            b++;
        }
    }
    return outputAr.join('');
}

// for roman/cyrl text - insert 'a' after all consonants that are not followed by virama, dependent vowel or 'a'
// cyrillic mapping extracted from https://dhamma.ru/scripts/transdisp.js - TODO capitalize cyrl too
function insert_a(text, script) {
    const a = (script == Script.CYRL) ? '\u0430' : 'a'; // roman a or cyrl a
    text = text.replace(new RegExp(`([ක-ෆ])([^\u0DCF-\u0DDF\u0DCA${a}])`, 'g'), `$1${a}$2`);
    text = text.replace(new RegExp(`([ක-ෆ])([^\u0DCF-\u0DDF\u0DCA${a}])`, 'g'), `$1${a}$2`);
    return text.replace(/([ක-ෆ])$/g, `$1${a}`); // conso at the end of string not matched by regex above
}
const IV_TO_DV = {'අ': '', 'ආ': 'ා', 'ඉ': 'ි', 'ඊ': 'ී', 'උ': 'ු', 'ඌ': 'ූ', 'එ': 'ෙ', 'ඔ': 'ො'};
function remove_a(text, script) {
    text = text.replace(/([ක-ෆ])([^අආඉඊඋඌඑඔ\u0DCA])/g, '$1\u0DCA$2'); // done twice to match successive hal
    text = text.replace(/([ක-ෆ])([^අආඉඊඋඌඑඔ\u0DCA])/g, '$1\u0DCA$2');
    text = text.replace(/([ක-ෆ])$/g, '$1\u0DCA'); // last conso not matched by above
    text = text.replace(/([ක-ෆ])([අආඉඊඋඌඑඔ])/g, (_1, p1, p2) => p1 + IV_TO_DV[p2]);
    return text;
}
const fix_m_above = (text) => text.replace(/ṁ/g, 'ං'); // per ven anandajothi request

const convert_to_func_default = [convert_to];
const convert_to_func = {
    [Script.SI] : [],
    [Script.RO] : [insert_a, convert_to],
    [Script.CYRL] : [insert_a, convert_to],
}

const convert_from_func_default = [convert_from];
const convert_from_func = {
    [Script.SI] : [],
    [Script.RO] : [convert_from_w_v, fix_m_above, remove_a],
    [Script.CYRL] : [convert_from_w_v, remove_a],
}

function convert_to(text, script) {
    const hashMaps = prepareHashMaps(script_index[Script.SI], script_index[script]);
    return replaceByMaps(text, hashMaps);
}
function convert_from(text, script) {
    const hashMaps = prepareHashMaps(script_index[script], script_index[Script.SI]); // TODO create maps initially and reuse them
    //console.log(hashMaps);
    return replaceByMaps(text, hashMaps);
}
function convert_from_w_v(text, script) {
    const hashMaps = prepareHashMaps(script_index[script], script_index[Script.SI], false); // without vowels for roman
    return replaceByMaps(text, hashMaps);
}

class TextProcessor {
    // convert from sinhala to another script
    static basicConvert(text, script) {
        (convert_to_func[script] || convert_to_func_default).forEach(func => text = func(text, script));
        return text;
    }
    // convert from another script to sinhala
    static basicConvertFrom(text, script) {
        (convert_from_func[script] || convert_from_func_default).forEach(func => text = func(text, script));
        return text;
    }
    // script specific beautification
    static beautify(text, script, rendType = '') {
        (beautify_func[script] || beautify_func_default).forEach(func => text = func(text, script, rendType));
        return text;
    }
    // from Sinhala to other script
    static convert(text, script) {
        text = TextProcessor.basicConvert(text, script);
        return TextProcessor.beautify(text, script);
    }
    // from other script to Sinhala - one script
    static convertFrom(text, script) {
        (un_beautify_func[script] || un_beautify_func_default).forEach(func => text = func(text, script));
        return TextProcessor.basicConvertFrom(text, script);
    }
    // from other scripts (mixed) to Sinhala
    static convertFromMixed(mixedText) {
        mixedText = cleanup_zwj(mixedText) + ' '; // zwj messes with computing runs + hack to process last char
        let curScript = -1, run = '', output = '';
        for(let i = 0; i < mixedText.length; i++) {
            const newScript = getScriptForCode(mixedText.charCodeAt(i));
            if (newScript != curScript || (i == mixedText.length - 1)) { // make sure to process the last run
                output += TextProcessor.convertFrom(run, curScript);
                curScript = newScript;
                run = mixedText.charAt(i);
            } else {
                run += mixedText.charAt(i);
            }
        }
        //console.log(`convert from mixed: "${mixedText}" => "${output}"`);
        return output;
    }
}

// for es6 - browser
// export {TextProcessor, Script, paliScriptInfo, getScriptForCode};

// for node
//module.exports = {TextProcessor: TextProcessor, Script: Script};
/*
let testDev = '॥ नमो तस्स भगवतो अरहतो सम्मासम्बुद्धस्स॥ දක්ඛිණා';
let testMaps = 'akappiyapathavīsaṅkhyā';
console.log(TextProcessor.convertFrom(testMaps, Script.RO));
let testSinh = 'ආබොග';
testSinh = TextProcessor.convert(testSinh, Script.MY);
//console.log(testSinh);
//console.log(TextProcessor.convertFrom(testSinh, Script.MY));
//const assert = require('assert');
import assert from 'assert';
function errorCheckMapping() {
    const num_scripts = Object.keys(script_index).length;
    consos.concat(specials, vowels).forEach(ar => {
        assert(ar.length == num_scripts, `${ar} length not ${num_scripts}`);
        ar.forEach((ch, i) => {
            if (ch) {
                const spt = getScriptForCode(ch.charCodeAt(0));
                // sinhala digits are in roman range - hence the isNan check
                assert(script_index[spt] == i || !isNaN(ch), `char ${ch} code ${ch.charCodeAt(0)} not within the range for script ${spt}`);
            }
        });
        const uniq = ar.filter((v, i, a) => a.indexOf(v) === i);
        if (uniq.length != ar.length && isNaN(ar[0])) console.log(`duplicates in mapping: ${ar} : ${uniq}`);
    });
}
errorCheckMapping();
*/


/*
    else if (ccode >= 0x0F00 && ccode <= 0x0FFF)
        script = Script.Tibetan;
        script = Script.Latin;

function prepareHashMap(fromIndex, toIndex) {
    let fullAr = consos.concat(specials, vowels), finalAr = [];
    fullAr.forEach(val => {
        if (val[fromIndex]) { // empty mapping
            finalAr.push([val[fromIndex], val[toIndex]]);
        }
    });
    return new Map(finalAr);
}
function replaceByMap(inputText, hashMap) {
    inputText = cleanup_zwj(inputText);
    let oldChar = '', outputAr = new Array(inputText.length);
    for (let i = 0; i < inputText.length; i++) {
        oldChar = inputText.charAt(i);
        if (hashMap.has(oldChar)) {
            outputAr[i] = hashMap.get(oldChar); // note: can be empty string too
        } else {
            outputAr[i] = oldChar;
        }
    }
    return outputAr.join('');
}

const deva_specials = [
    ['\u0D82','\u0902'], // niggahita - anusawara
    ['\u0D83','\u0903'], // visarga - not in pali but deva original text has it

    // independent vowels
    ['\u0D85','\u0905'], // a
    ['\u0D86','\u0906'], // aa
    ['\u0D89','\u0907'], // i
    ['\u0D8A','\u0908'], // ii
    ['\u0D8B','\u0909'], // u
    ['\u0D8C','\u090A'], // uu
    ['\u0D91','\u090F'], // e
    ['\u0D94','\u0913'], // o

    // various signs
    ['\u0DCA','\u094D'], // Sinhala virama -> Dev. virama (al - hal)

    // digits
    ['0', '\u0966'],
    ['1', '\u0967'],
    ['2', '\u0968'],
    ['3', '\u0969'],
    ['4', '\u096A'],
    ['5', '\u096B'],
    ['6', '\u096C'],
    ['7', '\u096D'],
    ['8', '\u096E'],
    ['9', '\u096F'],
];*/
/*const deva_conso = [
    // velar stops
    ['\u0D9A','\u0915'], // ka
    ['\u0D9B','\u0916'], // kha
    ['\u0D9C','\u0917'], // ga
    ['\u0D9D','\u0918'], // gha
    ['\u0D9E','\u0919'], // n overdot a

    // palatal stops
    ['\u0DA0','\u091A'], // ca
    ['\u0DA1','\u091B'], // cha
    ['\u0DA2','\u091C'], // ja
    ['\u0DA3','\u091D'], // jha
    ['\u0DA4','\u091E'], // �a

    // retroflex stops
    ['\u0DA7','\u091F'], // t underdot a
    ['\u0DA8','\u0920'], // t underdot ha
    ['\u0DA9','\u0921'], // d underdot a
    ['\u0DAA','\u0922'], // d underdot ha
    ['\u0DAB','\u0923'], // n underdot a

    // dental stops
    ['\u0DAD','\u0924'], // ta
    ['\u0DAE','\u0925'], // tha
    ['\u0DAF','\u0926'], // da
    ['\u0DB0','\u0927'], // dha
    ['\u0DB1','\u0928'], // na

    // labial stops
    ['\u0DB4','\u092A'], // pa
    ['\u0DB5','\u092B'], // pha
    ['\u0DB6','\u092C'], // ba
    ['\u0DB7','\u092D'], // bha
    ['\u0DB8','\u092E'], // ma

    // liquids, fricatives, etc.
    ['\u0DBA','\u092F'], // ya
    ['\u0DBB','\u0930'], // ra
    ['\u0DBD','\u0932'], // la
    ['\u0DC0','\u0935'], // va
    ['\u0DC3','\u0938'], // sa
    ['\u0DC4','\u0939'], // ha
    ['\u0DC5','\u0933'], // l underdot a
];*/
/*const deva_vowels = [
    // dependent vowel signs
    ['\u0DCF','\u093E'], // aa
    ['\u0DD2','\u093F'], // i
    ['\u0DD3','\u0940'], // ii
    ['\u0DD4','\u0941'], // u
    ['\u0DD6','\u0942'], // uu
    ['\u0DD9','\u0947'], // e
    ['\u0DDC','\u094B'], // o
];*/
/*
let testDev = '॥ नमो तस्स भगवतो अरहतो सम्मासम्बुद्धस्स॥ දක්ඛිණා';
let testMaps = 'akappiyapathavīsaṅkhyā';
console.log(TextProcessor.convertFrom(testMaps, Script.RO));
let testSinh = 'ආබොග';
testSinh = TextProcessor.convert(testSinh, Script.MY);

*/

return {
  convertX2SI: TextProcessor.convertFrom,
  convertSI2X: TextProcessor.convert,
  ScriptIds: Script,
}
})()

<<<<<<< HEAD
if (typeof module !== 'undefined') {
=======
if (typeof module !== "undefined") {
>>>>>>> 0094f138
  module.exports = DPR_translitCore_mod;
}
<|MERGE_RESOLUTION|>--- conflicted
+++ resolved
@@ -1,636 +1,632 @@
-/**
- * Copyright Path Nirvana 2018
- * The code and character mapping defined in this file can not be used for any commercial purposes.
- * Permission from the auther is required for all other purposes.
- *
- * NOTE: Partho: Included in the DPR with permission from "Janaka <path.nirvana@gmail.com>". Many thanks Janaka!
- * Copy of https://github.com/pathnirvana/tipitaka.app/blob/fb9460b2401a06fd082c18164105c25868295a83/scripts/pali-script.mjs
- */
-
-"use strict";
-
-var DPR_translitCore_mod = (function () {
-
-const Script = Object.freeze({
-    SI: 'si',
-    HI: 'hi',
-    RO: 'ro',
-    THAI: 'th',
-    LAOS: 'lo',
-    MY: 'my',
-    KM: 'km',
-    BENG: 'be',
-    GURM: 'gm',
-    THAM: 'tt',
-    GUJA: 'gj',
-    TELU: 'te',
-    KANN: 'ka',
-    MALA: 'mm',
-    BRAH: 'br',
-    TIBT: 'tb',
-    CYRL: 'cy',
-});
-
-const paliScriptInfo = new Map ([
-    [Script.SI, ['Sinhala', 'සිංහල', [[0x0D80, 0x0DFF]], {f: 'sl_flag.png'} ]],
-    [Script.HI, ['Devanagari', 'देवनागरी', [[0x0900, 0x097F]], {f: 'in_flag.png'} ]],
-    [Script.RO, ['Roman', 'Roman', [[0x0000, 0x017F], [0x1E00, 0x1EFF]], {f: 'uk_flag.png'} ]], // latin extended and latin extended additional blocks
-    [Script.THAI, ['Thai', 'ไทย', [[0x0E00, 0x0E7F], 0xF70F, 0xF700], {f: 'th_flag.png'} ]], // thai special letters are outside the range
-    [Script.LAOS, ['Laos', 'ລາວ', [[0x0E80, 0x0EFF]], {f: 'laos_flag.png'} ]],
-    [Script.MY, ['Myanmar', 'ဗမာစာ', [[0x1000, 0x107F]], {f: 'my_flag.png'} ]],
-    [Script.KM, ['Khmer', 'ភាសាខ្មែរ', [[0x1780, 0x17FF]], {f: 'kh_flag.png'} ]],
-    [Script.BENG, ['Bengali', 'বাংলা', [[0x0980, 0x09FF]], {f: 'bangla_flag.png', g: 'indian'} ]],
-    [Script.GURM, ['Gurmukhi', 'ਗੁਰਮੁਖੀ', [[0x0A00, 0x0A7F]], {g: 'indian'} ]],
-    [Script.GUJA, ['Gujarati', 'ગુજરાતી', [[0x0A80, 0x0AFF]], {g: 'indian'} ]],
-    [Script.TELU, ['Telugu', 'తెలుగు', [[0x0C00, 0x0C7F]], {g: 'indian'} ]],
-    [Script.KANN, ['Kannada', 'ಕನ್ನಡ', [[0x0C80, 0x0CFF]], {g: 'indian'} ]],
-    [Script.MALA, ['Malayalam', 'മലയാളം', [[0x0D00, 0x0D7F]], {g: 'indian'} ]],
-    [Script.THAM, ['Tai Tham', 'Tai Tham LN', [[0x1A20, 0x1AAF]], {c: 'beta-script', g: 'other'} ]],
-    [Script.BRAH, ['Brahmi', 'Brāhmī', [[0xD804, 0xD804], [0xDC00, 0xDC7F]], {g: 'other'} ]], //charCodeAt returns two codes for each letter [[0x11000, 0x1107F]]
-    [Script.TIBT, ['Tibetan', 'བོད་སྐད།', [[0x0F00, 0x0FFF]], {f: 'tibet_flag.png', c: 'larger', g: 'other'} ]],
-    [Script.CYRL, ['Cyrillic', 'кириллица', [[0x0400, 0x04FF], [0x0300, 0x036F]], {f: 'russia_flag.png', g: 'other'} ]], // also adding the "Combining Diacritical Marks" block
-]);
-
-function getScriptForCode(charCode) {
-    for (let info of paliScriptInfo) {
-        for (let range of info[1][2]) {
-            if (Array.isArray(range) && charCode >= range[0] && charCode <= range[1]) return info[0];
-            if (Number.isInteger(range) && charCode == range) return info[0];
-        }
-    }
-    return -1;
-}
-
-const script_index = {
-    [Script.SI]: 0,
-    [Script.HI]: 1,
-    [Script.RO]: 2,
-    [Script.THAI]: 3,
-    [Script.LAOS]: 4,
-    [Script.MY]: 5,
-    [Script.KM]: 6,
-    [Script.BENG]: 7,
-    [Script.GURM]: 8,
-    [Script.THAM]: 9,
-    [Script.GUJA]: 10,
-    [Script.TELU]: 11,
-    [Script.KANN]: 12,
-    [Script.MALA]: 13,
-    [Script.BRAH]: 14,
-    [Script.TIBT]: 15,
-    [Script.CYRL]: 16,
-};
-const specials = [
-    // independent vowels
-    ['අ', 'अ', 'a', 'อ', 'ອ', 'အ', 'អ', 'অ', 'ਅ', '\u1A4B', 'અ', 'అ', 'ಅ', 'അ', '𑀅', 'ཨ', 'а'],
-    ['ආ', 'आ', 'ā', 'อา', 'ອາ', 'အာ', 'អា', 'আ', 'ਆ', '\u1A4C', 'આ', 'ఆ', 'ಆ', 'ആ', '𑀆', 'ཨཱ', 'а̄'],
-    ['ඉ', 'इ', 'i', 'อิ', 'ອິ', 'ဣ', 'ឥ', 'ই', 'ਇ', '\u1A4D', 'ઇ', 'ఇ', 'ಇ', 'ഇ', '𑀇', 'ཨི', 'и'],
-    ['ඊ', 'ई', 'ī', 'อี', 'ອີ', 'ဤ', 'ឦ', 'ঈ', 'ਈ', '\u1A4E', 'ઈ', 'ఈ', 'ಈ', 'ഈ', '𑀈', 'ཨཱི', 'ӣ'],
-    ['උ', 'उ', 'u', 'อุ', 'ອຸ', 'ဥ', 'ឧ', 'উ', 'ਉ', '\u1A4F', 'ઉ', 'ఉ', 'ಉ', 'ഉ', '𑀉', 'ཨུ', 'у'],
-    ['ඌ', 'ऊ', 'ū', 'อู', 'ອູ', 'ဦ', 'ឩ', 'ঊ', 'ਊ', '\u1A50', 'ઊ', 'ఊ', 'ಊ', 'ഊ', '𑀊', 'ཨཱུ', 'ӯ'],
-    ['එ', 'ए', 'e', 'อเ', 'ອເ', 'ဧ', 'ឯ', 'এ', 'ਏ', '\u1A51', 'એ', 'ఏ', 'ಏ', 'ഏ', '𑀏', 'ཨེ', 'е'],
-    ['ඔ', 'ओ', 'o', 'อโ', 'ອໂ', 'ဩ', 'ឱ', 'ও', 'ਓ', '\u1A52', 'ઓ', 'ఓ', 'ಓ', 'ഓ', '𑀑', 'ཨོ', 'о'],
-    // various signs
-    ['ං', 'ं', 'ṃ', '\u0E4D', '\u0ECD', 'ံ', 'ំ', 'ং', 'ਂ', '\u1A74', 'ં', 'ం', 'ಂ', 'ം', '𑀁', '\u0F7E', 'м̣'], // niggahita - anusawara
-    // visarga - not in pali but deva original text has it (thai/lao/tt - not found. using the closest equivalent per wikipedia)
-    ['ඃ', 'ः', 'ḥ', 'ะ', 'ະ', 'း', 'ះ', 'ঃ', 'ਃ', '\u1A61', 'ઃ', 'ః', 'ಃ', 'ഃ', '𑀂', '\u0F7F', 'х̣'],
-    // virama (al - hal). roman/cyrillic need special handling
-    ['්', '्', '', '\u0E3A', '\u0EBA', '္', '្', '্', '੍', '\u1A60', '્', '్', '್', '്', '\uD804\uDC46', '\u0F84', ''],
-    // digits
-    ['0', '०', '0', '๐', '໐', '၀', '០', '০', '੦', '\u1A90', '૦', '౦', '೦', '൦', '𑁦', '༠', '0'],
-    ['1', '१', '1', '๑', '໑', '၁', '១', '১', '੧', '\u1A91', '૧', '౧', '೧', '൧', '𑁧', '༡', '1'],
-    ['2', '२', '2', '๒', '໒', '၂', '២', '২', '੨', '\u1A92', '૨', '౨', '೨', '൨', '𑁨', '༢', '2'],
-    ['3', '३', '3', '๓', '໓', '၃', '៣', '৩', '੩', '\u1A93', '૩', '౩', '೩', '൩', '𑁩', '༣', '3'],
-    ['4', '४', '4', '๔', '໔', '၄', '៤', '৪', '੪', '\u1A94', '૪', '౪', '೪', '൪', '𑁪', '༤', '4'],
-    ['5', '५', '5', '๕', '໕', '၅', '៥', '৫', '੫', '\u1A95', '૫', '౫', '೫', '൫', '𑁫', '༥', '5'],
-    ['6', '६', '6', '๖', '໖', '၆', '៦', '৬', '੬', '\u1A96', '૬', '౬', '೬', '൬', '𑁬', '༦', '6'],
-    ['7', '७', '7', '๗', '໗', '၇', '៧', '৭', '੭', '\u1A97', '૭', '౭', '೭', '൭', '𑁭', '༧', '7'],
-    ['8', '८', '8', '๘', '໘', '၈', '៨', '৮', '੮', '\u1A98', '૮', '౮', '೮', '൮', '𑁮', '༨', '8'],
-    ['9', '९', '9', '๙', '໙', '၉', '៩', '৯', '੯', '\u1A99', '૯', '౯', '೯', '൯', '𑁯', '༩', '9'],
-];
-
-const consos = [
-    // velar stops
-    ['ක', 'क', 'k', 'ก', 'ກ', 'က', 'ក', 'ক', 'ਕ', '\u1A20', 'ક', 'క', 'ಕ', 'ക', '𑀓', 'ཀ', 'к'],
-    ['ඛ', 'ख', 'kh', 'ข', 'ຂ', 'ခ', 'ខ', 'খ', 'ਖ', '\u1A21', 'ખ', 'ఖ', 'ಖ', 'ഖ', '𑀔', 'ཁ', 'кх'],
-    ['ග', 'ग', 'g', 'ค', 'ຄ', 'ဂ', 'គ', 'গ', 'ਗ', '\u1A23', 'ગ', 'గ', 'ಗ', 'ഗ', '𑀕', 'ག', 'г'],
-    ['ඝ', 'घ', 'gh', 'ฆ', '\u0E86', 'ဃ', 'ឃ', 'ঘ', 'ਘ', '\u1A25', 'ઘ', 'ఘ', 'ಘ', 'ഘ', '𑀖', 'གྷ', 'гх'],
-    ['ඞ', 'ङ', 'ṅ', 'ง', 'ງ', 'င', 'ង', 'ঙ', 'ਙ', '\u1A26', 'ઙ', 'ఙ', 'ಙ', 'ങ', '𑀗', 'ང', 'н̇'],
-    // palatal stops
-    ['ච', 'च', 'c', 'จ', 'ຈ', 'စ', 'ច', 'চ', 'ਚ', '\u1A27', 'ચ', 'చ', 'ಚ', 'ച', '𑀘', 'ཙ', 'ч'],
-    ['ඡ', 'छ', 'ch', 'ฉ', '\u0E89', 'ဆ', 'ឆ', 'ছ', 'ਛ', '\u1A28', 'છ', 'ఛ', 'ಛ', 'ഛ', '𑀙', 'ཚ', 'чх'],
-    ['ජ', 'ज', 'j', 'ช', 'ຊ', 'ဇ', 'ជ', 'জ', 'ਜ', '\u1A29', 'જ', 'జ', 'ಜ', 'ജ', '𑀚', 'ཛ', 'дж'],
-    ['ඣ', 'झ', 'jh', 'ฌ', '\u0E8C', 'ဈ', 'ឈ', 'ঝ', 'ਝ', '\u1A2B', 'ઝ', 'ఝ', 'ಝ', 'ഝ', '𑀛', 'ཛྷ', 'джх'],
-    ['ඤ', 'ञ', 'ñ', 'ญ', '\u0E8E', 'ဉ', 'ញ', 'ঞ', 'ਞ', '\u1A2C', 'ઞ', 'ఞ', 'ಞ', 'ഞ', '𑀜', 'ཉ', 'н̃'],
-    // retroflex stops
-    ['ට', 'ट', 'ṭ', 'ฏ', '\u0E8F', 'ဋ', 'ដ', 'ট', 'ਟ', '\u1A2D', 'ટ', 'ట', 'ಟ', 'ട', '𑀝', 'ཊ', 'т̣'],
-    ['ඨ', 'ठ', 'ṭh', 'ฐ', '\u0E90', 'ဌ', 'ឋ', 'ঠ', 'ਠ', '\u1A2E', 'ઠ', 'ఠ', 'ಠ', 'ഠ', '𑀞', 'ཋ', 'т̣х'],
-    ['ඩ', 'ड', 'ḍ', 'ฑ', '\u0E91', 'ဍ', 'ឌ', 'ড', 'ਡ', '\u1A2F', 'ડ', 'డ', 'ಡ', 'ഡ', '𑀟', 'ཌ', 'д̣'],
-    ['ඪ', 'ढ', 'ḍh', 'ฒ', '\u0E92', 'ဎ', 'ឍ', 'ঢ', 'ਢ', '\u1A30', 'ઢ', 'ఢ', 'ಢ', 'ഢ', '𑀠', 'ཌྷ', 'д̣х'],
-    ['ණ', 'ण', 'ṇ', 'ณ', '\u0E93', 'ဏ', 'ណ', 'ণ', 'ਣ', '\u1A31', 'ણ', 'ణ', 'ಣ', 'ണ', '𑀡', 'ཎ', 'н̣'],
-    // dental stops
-    ['ත', 'त', 't', 'ต', 'ຕ', 'တ', 'ត', 'ত', 'ਤ', '\u1A32', 'ત', 'త', 'ತ', 'ത', '𑀢', 'ཏ', 'т'],
-    ['ථ', 'थ', 'th', 'ถ', 'ຖ', 'ထ', 'ថ', 'থ', 'ਥ', '\u1A33', 'થ', 'థ', 'ಥ', 'ഥ', '𑀣', 'ཐ', 'тх'],
-    ['ද', 'द', 'd', 'ท', 'ທ', 'ဒ', 'ទ', 'দ', 'ਦ', '\u1A34', 'દ', 'ద', 'ದ', 'ദ', '𑀤', 'ད', 'д'],
-    ['ධ', 'ध', 'dh', 'ธ', '\u0E98', 'ဓ', 'ធ', 'ধ', 'ਧ', '\u1A35', 'ધ', 'ధ', 'ಧ', 'ധ', '𑀥', 'དྷ', 'дх'],
-    ['න', 'न', 'n', 'น', 'ນ', 'န', 'ន', 'ন', 'ਨ', '\u1A36', 'ન', 'న', 'ನ', 'ന', '𑀦', 'ན', 'н'],
-    // labial stops
-    ['ප', 'प', 'p', 'ป', 'ປ', 'ပ', 'ប', 'প', 'ਪ', '\u1A38', 'પ', 'ప', 'ಪ', 'പ', '𑀧', 'པ', 'п'],
-    ['ඵ', 'फ', 'ph', 'ผ', 'ຜ', 'ဖ', 'ផ', 'ফ', 'ਫ', '\u1A39', 'ફ', 'ఫ', 'ಫ', 'ഫ', '𑀨', 'ཕ', 'пх'],
-    ['බ', 'ब', 'b', 'พ', 'ພ', 'ဗ', 'ព', 'ব', 'ਬ', '\u1A3B', 'બ', 'బ', 'ಬ', 'ബ', '𑀩', 'བ', 'б'],
-    ['භ', 'भ', 'bh', 'ภ', '\u0EA0', 'ဘ', 'ភ', 'ভ', 'ਭ', '\u1A3D', 'ભ', 'భ', 'ಭ', 'ഭ', '𑀪', 'བྷ', 'бх'],
-    ['ම', 'म', 'm', 'ม', 'ມ', 'မ', 'ម', 'ম', 'ਮ', '\u1A3E', 'મ', 'మ', 'ಮ', 'മ', '𑀫', 'མ', 'м'],
-    // liquids, fricatives, etc.
-    ['ය', 'य', 'y', 'ย', 'ຍ', 'ယ', 'យ', 'য', 'ਯ', '\u1A3F', 'ય', 'య', 'ಯ', 'യ', '𑀬', 'ཡ', 'й'],
-    ['ර', 'र', 'r', 'ร', 'ຣ', 'ရ', 'រ', 'র', 'ਰ', '\u1A41', 'ર', 'ర', 'ರ', 'ര', '𑀭', 'ར', 'р'],
-    ['ල', 'ल', 'l', 'ล', 'ລ', 'လ', 'ល', 'ল', 'ਲ', '\u1A43', 'લ', 'ల', 'ಲ', 'ല', '𑀮', 'ལ', 'л'],
-    ['ළ', 'ळ', 'ḷ', 'ฬ', '\u0EAC', 'ဠ', 'ឡ', 'ল়', 'ਲ਼', '\u1A4A', 'ળ', 'ళ', 'ಳ', 'ള', '𑀴', 'ལ༹', 'л̣'],
-    ['ව', 'व', 'v', 'ว', 'ວ', 'ဝ', 'វ', 'ৰ', 'ਵ', '\u1A45', 'વ', 'వ', 'ವ', 'വ', '𑀯', 'ཝ', 'в'],
-    ['ස', 'स', 's', 'ส', 'ສ', 'သ', 'ស', 'স', 'ਸ', '\u1A48', 'સ', 'స', 'ಸ', 'സ', '𑀲', 'ས', 'с'],
-    ['හ', 'ह', 'h', 'ห', 'ຫ', 'ဟ', 'ហ', 'হ', 'ਹ', '\u1A49', 'હ', 'హ', 'ಹ', 'ഹ', '𑀳', 'ཧ', 'х'],
-];
-
-const vowels = [
-    // dependent vowel signs 1A6E-1A63
-    ['ා', 'ा', 'ā', 'า', 'າ', 'ာ', 'ា', 'া', 'ਾ', '\u1A63', 'ા', 'ా', 'ಾ', 'ാ', '𑀸', '\u0F71', 'а̄'],
-    ['ි', 'ि', 'i', '\u0E34', '\u0EB4', 'ိ', 'ិ', 'ি', 'ਿ', '\u1A65', 'િ', 'ి', 'ಿ', 'ി', '𑀺', '\u0F72', 'и'],
-    ['ී', 'ी', 'ī', '\u0E35', '\u0EB5', 'ီ', 'ី', 'ী', 'ੀ', '\u1A66', 'ી', 'ీ', 'ೀ', 'ീ', '𑀻', '\u0F71\u0F72', 'ӣ'],
-    ['ු', 'ु', 'u', '\u0E38', '\u0EB8', 'ု', 'ុ', 'ু', 'ੁ', '\u1A69', 'ુ', 'ు', 'ು', 'ു', '𑀼', '\u0F74', 'у'],
-    ['ූ', 'ू', 'ū', '\u0E39', '\u0EB9', 'ူ', 'ូ', 'ূ', 'ੂ', '\u1A6A', 'ૂ', 'ూ', 'ೂ', 'ൂ', '𑀽', '\u0F71\u0F74', 'ӯ'],
-    ['ෙ', 'े', 'e', 'เ', 'ເ', 'ေ', 'េ', 'ে', 'ੇ', '\u1A6E', 'ે', 'ే', 'ೇ', 'േ', '𑁂', '\u0F7A', 'е'], //for th/lo - should appear in front
-    ['ො', 'ो', 'o', 'โ', 'ໂ', 'ော', 'ោ', 'ো', 'ੋ', '\u1A6E\u1A63', 'ો', 'ో', 'ೋ', 'ോ', '𑁄', '\u0F7C', 'о'], //for th/lo - should appear in front
-];
-const sinh_conso_range = 'ක-ෆ';
-const thai_conso_range = 'ก-ฮ';
-const lao_conso_range = 'ກ-ຮ';
-const mymr_conso_range = 'က-ဠ';
-
-function beautify_sinh(text, script, rendType = '') {
-    // change joiners before U+0DBA Yayanna and U+0DBB Rayanna to Virama + ZWJ
-    return text.replace(/\u0DCA([\u0DBA\u0DBB])/g, '\u0DCA\u200D$1');
-}
-function un_beautify_sinh(text) { // long vowels replaced by short vowels as sometimes people type long vowels by mistake
-    text = text.replace(/ඒ/g, 'එ').replace(/ඕ/g, 'ඔ');
-    return text.replace(/ේ/g, 'ෙ').replace(/ෝ/g, 'ො');
-}
-function beautify_mymr(text, script, rendType = '') { // new unicode 5.1 spec https://www.unicode.org/notes/tn11/UTN11_3.pdf
-    text = text.replace(/[,;]/g, '၊'); // comma/semicolon -> single line
-    text = text.replace(/[\u2026\u0964\u0965]+/g, '။'); // ellipsis/danda/double danda -> double line
-
-    text = text.replace(/ဉ\u1039ဉ/g, 'ည'); // kn + kna has a single char
-    text = text.replace(/သ\u1039သ/g, 'ဿ'); // s + sa has a single char (great sa)
-    text = text.replace(/င္([က-ဠ])/g, 'င\u103A္$1'); // kinzi - ඞ + al
-    text = text.replace(/္ယ/g, 'ျ'); // yansaya  - yapin
-    text = text.replace(/္ရ/g, 'ြ'); // rakar - yayit
-    text = text.replace(/္ဝ/g, 'ွ'); // al + wa - wahswe
-    text = text.replace(/္ဟ/g, 'ှ'); // al + ha - hahto
-    // following code for tall aa is from https://www.facebook.com/pndaza.mlm
-    text = text.replace(/([ခဂငဒပဝ]ေ?)\u102c/g, "$1\u102b"); // aa to tall aa
-    text = text.replace(/(က္ခ|န္ဒ|ပ္ပ|မ္ပ)(ေ?)\u102b/g, "$1$2\u102c"); // restore back tall aa to aa for some pattern
-    return text.replace(/(ဒ္ဓ|ဒွ)(ေ?)\u102c/g, "$1\u102b");
-}
-function un_beautify_mymr(text) {  // reverse of beautify above
-    text = text.replace(/\u102B/g, 'ာ');
-    text = text.replace(/ှ/g, '္ဟ'); // al + ha - hahto
-    text = text.replace(/ွ/g, '္ဝ'); // al + wa - wahswe
-    text = text.replace(/ြ/g, '္ရ'); // rakar - yayit
-    text = text.replace(/ျ/g, '္ယ'); // yansaya  - yapin
-    text = text.replace(/\u103A/g, ''); // kinzi
-    text = text.replace(/ဿ/g, 'သ\u1039သ'); // s + sa has a single char (great sa)
-    text = text.replace(/ည/g, 'ဉ\u1039ဉ'); // nnga
-    text = text.replace(/သံဃ/g, 'သင္ဃ'); // nigghahita to ṅ for this word for searching - from Pn Daza
-
-    text = text.replace(/၊/g, ','); // single line -> comma
-    return text.replace(/။/g, '.'); // double line -> period
-}
-/**
- * Each script need additional steps when rendering on screen
- * e.g. for sinh needs converting dandas/abbrev, removing spaces, and addition ZWJ
- */
-function beautify_common(text, script, rendType = '') {
-    if (rendType == 'cen') {  // remove double dandas around namo tassa
-        text = text.replace(/॥/g, '');
-    } else if (rendType.startsWith('ga')) { // in gathas, single dandas convert to semicolon, double to period
-        text = text.replace(/।/g, ';');
-        text = text.replace(/॥/g, '.');
-    }
-
-    // remove Dev abbreviation sign before an ellipsis. We don't want a 4th dot after pe.
-    text = text.replace(/॰…/g, '…');
-
-    text = text.replace(/॰/g, '·'); // abbre sign changed - prevent capitalization in notes
-    text = text.replace(/[।॥]/g, '.'); //all other single and double dandas converted to period
-
-    // cleanup punctuation 1) two spaces to one
-    // 2) There should be no spaces before these punctuation marks.
-    text = text.replace(/\s([\s,!;\?\.])/g, '$1');
-    return text;
-}
-// for roman text only
-function capitalize(text, script, rendType = '') {
-    // the adding of <w> tags around the words before the beautification makes it harder - (?:<w>)? added
-    text = text.replace(/^((?:<w>)?\S)/g, (_1, p1) => { // begining of a line
-        return p1.toUpperCase();
-    });
-    text = text.replace(/([\.\?]\s(?:<w>)?)(\S)/g, (_1, p1, p2) => { // beginning of sentence
-        return `${p1}${p2.toUpperCase()}`;
-    });
-    return text.replace(/([\u201C‘](?:<w>)?)(\S)/g, (_1, p1, p2) => { // starting from a quote
-        return `${p1}${p2.toUpperCase()}`;
-    });
-}
-const un_capitalize = (text) => text.toLowerCase();
-// for thai text - this can also be done in the convert stage
-function swap_e_o(text, script, rendType = '') {
-    if (script == Script.THAI) {
-        return text.replace(/([ก-ฮ])([เโ])/g, '$2$1');
-    } else if (script == Script.LAOS) {
-        return text.replace(/([ກ-ຮ])([ເໂ])/g, '$2$1');
-    }
-    throw new Error(`Unsupported script ${script} for swap_e_o method.`);
-}
-// to be used when converting from
-function un_swap_e_o(text, script) {
-    if (script == Script.THAI) {
-        return text.replace(/([เโ])([ก-ฮ])/g, '$2$1');
-    } else if (script == Script.LAOS) {
-        return text.replace(/([ເໂ])([ກ-ຮ])/g, '$2$1');
-    }
-    throw new Error(`Unsupported script ${script} for un_swap_e_o method.`);
-}
-// in thai pali these two characters have special glyphs (using the encoding used in the THSarabunNew Font)
-function beautify_thai(text, script) {
-    text = text.replace(/\u0E34\u0E4D/g, '\u0E36'); // 'iṃ' has a single unicode in thai
-    text = text.replace(/ญ/g, '\uF70F');
-    return text.replace(/ฐ/g, '\uF700');
-}
-function un_beautify_thai(text, script) {
-    text = text.replace(/ฎ/g, 'ฏ'); // sometimes people use ฎ instead of the correct ฏ which is used in the tipitaka
-    text = text.replace(/\u0E36/g, '\u0E34\u0E4D'); // 'iṃ' has a single unicode in thai which is split into two here
-    text = text.replace(/\uF70F/g, 'ญ');
-    return text.replace(/\uF700/g, 'ฐ');
-}
-function un_beautify_khmer(text, script) {
-    text = text.replace(/\u17B9/g, '\u17B7\u17C6'); // 'iṃ' has a single unicode in khmer which is split into two here
-    return text.replace(/\u17D1/g, '\u17D2'); // end of word virama is different in khmer
-}
-/* zero-width joiners - replace both ways
-['\u200C', ''], // ZWNJ (remove) not in sinh (or deva?)
-['\u200D', ''], // ZWJ (remove) will be added when displaying*/
-function cleanup_zwj(inputText) {
-    return inputText.replace(/\u200C|\u200D/g, '');
-}
-
-function beautify_brahmi(text) { // just replace deva danda with brahmi danda
-    text = text.replace(/।/g,'𑁇');
-    text = text.replace(/॥/g,'𑁈');
-    return text.replace(/–/g,'𑁋');
-}
-function beautify_tham(text) { // todo - unbeautify needed
-    text = text.replace(/\u1A60\u1A41/g, '\u1A55'); // medial ra - rakar
-    text = text.replace(/\u1A48\u1A60\u1A48/g,'\u1A54'); // great sa - ssa
-    text = text.replace(/।/g,'\u1AA8');
-    return text.replace(/॥/g,'\u1AA9');
-}
-
-function beautify_tibet(text) { // copied form csharp - consider removing subjoined as it makes it hard to read
-    // not adding the intersyllabic tsheg between "syllables" (done in csharp code) since no visible change
-    text = text.replace(/।/g,'།'); // tibet dandas
-    text = text.replace(/॥/g,'༎');
-    // Iterate over all of the consonants, looking for tibetan halant + consonant.
-    // Replace with the corresponding subjoined consonant (without halant)
-    for (let i = 0; i <= 39; i++) {
-        text = text.replace(new RegExp(String.fromCharCode(0x0F84, 0x0F40 + i), 'g'), String.fromCharCode(0x0F90 + i));
-    }
-    // exceptions: yya and vva use the "fixed-form subjoined consonants as the 2nd one
-    text = text.replace(/\u0F61\u0FB1/g, '\u0F61\u0FBB'); //yya
-    text = text.replace(/\u0F5D\u0FAD/g, '\u0F5D\u0FBA'); //vva
-
-    // exceptions: jjha, yha and vha use explicit (visible) halant between
-    text = text.replace(/\u0F5B\u0FAC/g, '\u0F5B\u0F84\u0F5C'); //jjha
-    text = text.replace(/\u0F61\u0FB7/g, '\u0F61\u0F84\u0F67'); //yha
-    return text.replace(/\u0F5D\u0FB7/g, '\u0F5D\u0F84\u0F67'); //vha
-}
-function un_beautify_tibet(text) {
-    return text; // todo undo the subjoining done above
-}
-
-const beautify_func_default = [];
-const beautify_func = {
-    [Script.SI]: [beautify_sinh, beautify_common],
-    [Script.RO]: [beautify_common, /* capitalize */], // DPR does not capitalize.
-    [Script.THAI]: [swap_e_o, beautify_thai, beautify_common],
-    [Script.LAOS]: [swap_e_o, beautify_common],
-    [Script.MY]: [beautify_mymr, beautify_common],
-    [Script.KM]: [beautify_common],
-    [Script.THAM]: [beautify_tham],
-    [Script.GUJA]: [beautify_common],
-    [Script.TELU]: [beautify_common],
-    [Script.MALA]: [beautify_common],
-    [Script.BRAH]: [beautify_brahmi, beautify_common],
-    [Script.TIBT]: [beautify_tibet],
-    [Script.CYRL]: [beautify_common],
-};
-// when converting from another script, have to unbeautify before converting
-const un_beautify_func_default = [];
-const un_beautify_func = {
-    [Script.SI] : [cleanup_zwj, un_beautify_sinh],
-    [Script.HI] : [cleanup_zwj],   // original deva script (from tipitaka.org) text has zwj
-    [Script.RO]: [un_capitalize],
-    [Script.THAI]: [un_beautify_thai, un_swap_e_o],
-    [Script.LAOS]: [un_swap_e_o],
-    [Script.KM]: [un_beautify_khmer],
-    [Script.MY]: [un_beautify_mymr],
-    [Script.TIBT]: [un_beautify_tibet],
-}
-
-function prepareHashMaps(fromIndex, toIndex, useVowels = true) {
-    let fullAr = consos.concat(specials, useVowels ? vowels : []), finalAr = [[], [], []]; //max 3
-    fullAr.forEach(val => {
-        if (val[fromIndex]) { // empty mapping - e.g in roman
-            finalAr[val[fromIndex].length - 1].push([val[fromIndex], val[toIndex]]);
-        }
-    });
-    return finalAr.filter(ar => ar.length).map(ar => [ar[0][0].length, new Map(ar)]).reverse(); // longest is first
-}
-function replaceByMaps(inputText, hashMaps) {
-    let outputAr = new Array(), b = 0;
-    while (b < inputText.length) {
-        let match = false;
-        for (let [len, hashMap] of hashMaps) {
-            const inChars = inputText.substr(b, len);
-            if (hashMap.has(inChars)) {
-                outputAr.push(hashMap.get(inChars)); // note: can be empty string too
-                match = true;
-                b += len;
-                break;
-            }
-        }
-        if (!match) { // did not match the hashmaps
-            outputAr.push(inputText.charAt(b));
-            b++;
-        }
-    }
-    return outputAr.join('');
-}
-
-// for roman/cyrl text - insert 'a' after all consonants that are not followed by virama, dependent vowel or 'a'
-// cyrillic mapping extracted from https://dhamma.ru/scripts/transdisp.js - TODO capitalize cyrl too
-function insert_a(text, script) {
-    const a = (script == Script.CYRL) ? '\u0430' : 'a'; // roman a or cyrl a
-    text = text.replace(new RegExp(`([ක-ෆ])([^\u0DCF-\u0DDF\u0DCA${a}])`, 'g'), `$1${a}$2`);
-    text = text.replace(new RegExp(`([ක-ෆ])([^\u0DCF-\u0DDF\u0DCA${a}])`, 'g'), `$1${a}$2`);
-    return text.replace(/([ක-ෆ])$/g, `$1${a}`); // conso at the end of string not matched by regex above
-}
-const IV_TO_DV = {'අ': '', 'ආ': 'ා', 'ඉ': 'ි', 'ඊ': 'ී', 'උ': 'ු', 'ඌ': 'ූ', 'එ': 'ෙ', 'ඔ': 'ො'};
-function remove_a(text, script) {
-    text = text.replace(/([ක-ෆ])([^අආඉඊඋඌඑඔ\u0DCA])/g, '$1\u0DCA$2'); // done twice to match successive hal
-    text = text.replace(/([ක-ෆ])([^අආඉඊඋඌඑඔ\u0DCA])/g, '$1\u0DCA$2');
-    text = text.replace(/([ක-ෆ])$/g, '$1\u0DCA'); // last conso not matched by above
-    text = text.replace(/([ක-ෆ])([අආඉඊඋඌඑඔ])/g, (_1, p1, p2) => p1 + IV_TO_DV[p2]);
-    return text;
-}
-const fix_m_above = (text) => text.replace(/ṁ/g, 'ං'); // per ven anandajothi request
-
-const convert_to_func_default = [convert_to];
-const convert_to_func = {
-    [Script.SI] : [],
-    [Script.RO] : [insert_a, convert_to],
-    [Script.CYRL] : [insert_a, convert_to],
-}
-
-const convert_from_func_default = [convert_from];
-const convert_from_func = {
-    [Script.SI] : [],
-    [Script.RO] : [convert_from_w_v, fix_m_above, remove_a],
-    [Script.CYRL] : [convert_from_w_v, remove_a],
-}
-
-function convert_to(text, script) {
-    const hashMaps = prepareHashMaps(script_index[Script.SI], script_index[script]);
-    return replaceByMaps(text, hashMaps);
-}
-function convert_from(text, script) {
-    const hashMaps = prepareHashMaps(script_index[script], script_index[Script.SI]); // TODO create maps initially and reuse them
-    //console.log(hashMaps);
-    return replaceByMaps(text, hashMaps);
-}
-function convert_from_w_v(text, script) {
-    const hashMaps = prepareHashMaps(script_index[script], script_index[Script.SI], false); // without vowels for roman
-    return replaceByMaps(text, hashMaps);
-}
-
-class TextProcessor {
-    // convert from sinhala to another script
-    static basicConvert(text, script) {
-        (convert_to_func[script] || convert_to_func_default).forEach(func => text = func(text, script));
-        return text;
-    }
-    // convert from another script to sinhala
-    static basicConvertFrom(text, script) {
-        (convert_from_func[script] || convert_from_func_default).forEach(func => text = func(text, script));
-        return text;
-    }
-    // script specific beautification
-    static beautify(text, script, rendType = '') {
-        (beautify_func[script] || beautify_func_default).forEach(func => text = func(text, script, rendType));
-        return text;
-    }
-    // from Sinhala to other script
-    static convert(text, script) {
-        text = TextProcessor.basicConvert(text, script);
-        return TextProcessor.beautify(text, script);
-    }
-    // from other script to Sinhala - one script
-    static convertFrom(text, script) {
-        (un_beautify_func[script] || un_beautify_func_default).forEach(func => text = func(text, script));
-        return TextProcessor.basicConvertFrom(text, script);
-    }
-    // from other scripts (mixed) to Sinhala
-    static convertFromMixed(mixedText) {
-        mixedText = cleanup_zwj(mixedText) + ' '; // zwj messes with computing runs + hack to process last char
-        let curScript = -1, run = '', output = '';
-        for(let i = 0; i < mixedText.length; i++) {
-            const newScript = getScriptForCode(mixedText.charCodeAt(i));
-            if (newScript != curScript || (i == mixedText.length - 1)) { // make sure to process the last run
-                output += TextProcessor.convertFrom(run, curScript);
-                curScript = newScript;
-                run = mixedText.charAt(i);
-            } else {
-                run += mixedText.charAt(i);
-            }
-        }
-        //console.log(`convert from mixed: "${mixedText}" => "${output}"`);
-        return output;
-    }
-}
-
-// for es6 - browser
-// export {TextProcessor, Script, paliScriptInfo, getScriptForCode};
-
-// for node
-//module.exports = {TextProcessor: TextProcessor, Script: Script};
-/*
-let testDev = '॥ नमो तस्स भगवतो अरहतो सम्मासम्बुद्धस्स॥ දක්ඛිණා';
-let testMaps = 'akappiyapathavīsaṅkhyā';
-console.log(TextProcessor.convertFrom(testMaps, Script.RO));
-let testSinh = 'ආබොග';
-testSinh = TextProcessor.convert(testSinh, Script.MY);
-//console.log(testSinh);
-//console.log(TextProcessor.convertFrom(testSinh, Script.MY));
-//const assert = require('assert');
-import assert from 'assert';
-function errorCheckMapping() {
-    const num_scripts = Object.keys(script_index).length;
-    consos.concat(specials, vowels).forEach(ar => {
-        assert(ar.length == num_scripts, `${ar} length not ${num_scripts}`);
-        ar.forEach((ch, i) => {
-            if (ch) {
-                const spt = getScriptForCode(ch.charCodeAt(0));
-                // sinhala digits are in roman range - hence the isNan check
-                assert(script_index[spt] == i || !isNaN(ch), `char ${ch} code ${ch.charCodeAt(0)} not within the range for script ${spt}`);
-            }
-        });
-        const uniq = ar.filter((v, i, a) => a.indexOf(v) === i);
-        if (uniq.length != ar.length && isNaN(ar[0])) console.log(`duplicates in mapping: ${ar} : ${uniq}`);
-    });
-}
-errorCheckMapping();
-*/
-
-
-/*
-    else if (ccode >= 0x0F00 && ccode <= 0x0FFF)
-        script = Script.Tibetan;
-        script = Script.Latin;
-
-function prepareHashMap(fromIndex, toIndex) {
-    let fullAr = consos.concat(specials, vowels), finalAr = [];
-    fullAr.forEach(val => {
-        if (val[fromIndex]) { // empty mapping
-            finalAr.push([val[fromIndex], val[toIndex]]);
-        }
-    });
-    return new Map(finalAr);
-}
-function replaceByMap(inputText, hashMap) {
-    inputText = cleanup_zwj(inputText);
-    let oldChar = '', outputAr = new Array(inputText.length);
-    for (let i = 0; i < inputText.length; i++) {
-        oldChar = inputText.charAt(i);
-        if (hashMap.has(oldChar)) {
-            outputAr[i] = hashMap.get(oldChar); // note: can be empty string too
-        } else {
-            outputAr[i] = oldChar;
-        }
-    }
-    return outputAr.join('');
-}
-
-const deva_specials = [
-    ['\u0D82','\u0902'], // niggahita - anusawara
-    ['\u0D83','\u0903'], // visarga - not in pali but deva original text has it
-
-    // independent vowels
-    ['\u0D85','\u0905'], // a
-    ['\u0D86','\u0906'], // aa
-    ['\u0D89','\u0907'], // i
-    ['\u0D8A','\u0908'], // ii
-    ['\u0D8B','\u0909'], // u
-    ['\u0D8C','\u090A'], // uu
-    ['\u0D91','\u090F'], // e
-    ['\u0D94','\u0913'], // o
-
-    // various signs
-    ['\u0DCA','\u094D'], // Sinhala virama -> Dev. virama (al - hal)
-
-    // digits
-    ['0', '\u0966'],
-    ['1', '\u0967'],
-    ['2', '\u0968'],
-    ['3', '\u0969'],
-    ['4', '\u096A'],
-    ['5', '\u096B'],
-    ['6', '\u096C'],
-    ['7', '\u096D'],
-    ['8', '\u096E'],
-    ['9', '\u096F'],
-];*/
-/*const deva_conso = [
-    // velar stops
-    ['\u0D9A','\u0915'], // ka
-    ['\u0D9B','\u0916'], // kha
-    ['\u0D9C','\u0917'], // ga
-    ['\u0D9D','\u0918'], // gha
-    ['\u0D9E','\u0919'], // n overdot a
-
-    // palatal stops
-    ['\u0DA0','\u091A'], // ca
-    ['\u0DA1','\u091B'], // cha
-    ['\u0DA2','\u091C'], // ja
-    ['\u0DA3','\u091D'], // jha
-    ['\u0DA4','\u091E'], // �a
-
-    // retroflex stops
-    ['\u0DA7','\u091F'], // t underdot a
-    ['\u0DA8','\u0920'], // t underdot ha
-    ['\u0DA9','\u0921'], // d underdot a
-    ['\u0DAA','\u0922'], // d underdot ha
-    ['\u0DAB','\u0923'], // n underdot a
-
-    // dental stops
-    ['\u0DAD','\u0924'], // ta
-    ['\u0DAE','\u0925'], // tha
-    ['\u0DAF','\u0926'], // da
-    ['\u0DB0','\u0927'], // dha
-    ['\u0DB1','\u0928'], // na
-
-    // labial stops
-    ['\u0DB4','\u092A'], // pa
-    ['\u0DB5','\u092B'], // pha
-    ['\u0DB6','\u092C'], // ba
-    ['\u0DB7','\u092D'], // bha
-    ['\u0DB8','\u092E'], // ma
-
-    // liquids, fricatives, etc.
-    ['\u0DBA','\u092F'], // ya
-    ['\u0DBB','\u0930'], // ra
-    ['\u0DBD','\u0932'], // la
-    ['\u0DC0','\u0935'], // va
-    ['\u0DC3','\u0938'], // sa
-    ['\u0DC4','\u0939'], // ha
-    ['\u0DC5','\u0933'], // l underdot a
-];*/
-/*const deva_vowels = [
-    // dependent vowel signs
-    ['\u0DCF','\u093E'], // aa
-    ['\u0DD2','\u093F'], // i
-    ['\u0DD3','\u0940'], // ii
-    ['\u0DD4','\u0941'], // u
-    ['\u0DD6','\u0942'], // uu
-    ['\u0DD9','\u0947'], // e
-    ['\u0DDC','\u094B'], // o
-];*/
-/*
-let testDev = '॥ नमो तस्स भगवतो अरहतो सम्मासम्बुद्धस्स॥ දක්ඛිණා';
-let testMaps = 'akappiyapathavīsaṅkhyā';
-console.log(TextProcessor.convertFrom(testMaps, Script.RO));
-let testSinh = 'ආබොග';
-testSinh = TextProcessor.convert(testSinh, Script.MY);
-
-*/
-
-return {
-  convertX2SI: TextProcessor.convertFrom,
-  convertSI2X: TextProcessor.convert,
-  ScriptIds: Script,
-}
-})()
-
-<<<<<<< HEAD
-if (typeof module !== 'undefined') {
-=======
-if (typeof module !== "undefined") {
->>>>>>> 0094f138
-  module.exports = DPR_translitCore_mod;
-}
+/**
+ * Copyright Path Nirvana 2018
+ * The code and character mapping defined in this file can not be used for any commercial purposes.
+ * Permission from the auther is required for all other purposes.
+ *
+ * NOTE: Partho: Included in the DPR with permission from "Janaka <path.nirvana@gmail.com>". Many thanks Janaka!
+ * Copy of https://github.com/pathnirvana/tipitaka.app/blob/fb9460b2401a06fd082c18164105c25868295a83/scripts/pali-script.mjs
+ */
+
+"use strict";
+
+var DPR_translitCore_mod = (function () {
+
+const Script = Object.freeze({
+    SI: 'si',
+    HI: 'hi',
+    RO: 'ro',
+    THAI: 'th',
+    LAOS: 'lo',
+    MY: 'my',
+    KM: 'km',
+    BENG: 'be',
+    GURM: 'gm',
+    THAM: 'tt',
+    GUJA: 'gj',
+    TELU: 'te',
+    KANN: 'ka',
+    MALA: 'mm',
+    BRAH: 'br',
+    TIBT: 'tb',
+    CYRL: 'cy',
+});
+
+const paliScriptInfo = new Map ([
+    [Script.SI, ['Sinhala', 'සිංහල', [[0x0D80, 0x0DFF]], {f: 'sl_flag.png'} ]],
+    [Script.HI, ['Devanagari', 'देवनागरी', [[0x0900, 0x097F]], {f: 'in_flag.png'} ]],
+    [Script.RO, ['Roman', 'Roman', [[0x0000, 0x017F], [0x1E00, 0x1EFF]], {f: 'uk_flag.png'} ]], // latin extended and latin extended additional blocks
+    [Script.THAI, ['Thai', 'ไทย', [[0x0E00, 0x0E7F], 0xF70F, 0xF700], {f: 'th_flag.png'} ]], // thai special letters are outside the range
+    [Script.LAOS, ['Laos', 'ລາວ', [[0x0E80, 0x0EFF]], {f: 'laos_flag.png'} ]],
+    [Script.MY, ['Myanmar', 'ဗမာစာ', [[0x1000, 0x107F]], {f: 'my_flag.png'} ]],
+    [Script.KM, ['Khmer', 'ភាសាខ្មែរ', [[0x1780, 0x17FF]], {f: 'kh_flag.png'} ]],
+    [Script.BENG, ['Bengali', 'বাংলা', [[0x0980, 0x09FF]], {f: 'bangla_flag.png', g: 'indian'} ]],
+    [Script.GURM, ['Gurmukhi', 'ਗੁਰਮੁਖੀ', [[0x0A00, 0x0A7F]], {g: 'indian'} ]],
+    [Script.GUJA, ['Gujarati', 'ગુજરાતી', [[0x0A80, 0x0AFF]], {g: 'indian'} ]],
+    [Script.TELU, ['Telugu', 'తెలుగు', [[0x0C00, 0x0C7F]], {g: 'indian'} ]],
+    [Script.KANN, ['Kannada', 'ಕನ್ನಡ', [[0x0C80, 0x0CFF]], {g: 'indian'} ]],
+    [Script.MALA, ['Malayalam', 'മലയാളം', [[0x0D00, 0x0D7F]], {g: 'indian'} ]],
+    [Script.THAM, ['Tai Tham', 'Tai Tham LN', [[0x1A20, 0x1AAF]], {c: 'beta-script', g: 'other'} ]],
+    [Script.BRAH, ['Brahmi', 'Brāhmī', [[0xD804, 0xD804], [0xDC00, 0xDC7F]], {g: 'other'} ]], //charCodeAt returns two codes for each letter [[0x11000, 0x1107F]]
+    [Script.TIBT, ['Tibetan', 'བོད་སྐད།', [[0x0F00, 0x0FFF]], {f: 'tibet_flag.png', c: 'larger', g: 'other'} ]],
+    [Script.CYRL, ['Cyrillic', 'кириллица', [[0x0400, 0x04FF], [0x0300, 0x036F]], {f: 'russia_flag.png', g: 'other'} ]], // also adding the "Combining Diacritical Marks" block
+]);
+
+function getScriptForCode(charCode) {
+    for (let info of paliScriptInfo) {
+        for (let range of info[1][2]) {
+            if (Array.isArray(range) && charCode >= range[0] && charCode <= range[1]) return info[0];
+            if (Number.isInteger(range) && charCode == range) return info[0];
+        }
+    }
+    return -1;
+}
+
+const script_index = {
+    [Script.SI]: 0,
+    [Script.HI]: 1,
+    [Script.RO]: 2,
+    [Script.THAI]: 3,
+    [Script.LAOS]: 4,
+    [Script.MY]: 5,
+    [Script.KM]: 6,
+    [Script.BENG]: 7,
+    [Script.GURM]: 8,
+    [Script.THAM]: 9,
+    [Script.GUJA]: 10,
+    [Script.TELU]: 11,
+    [Script.KANN]: 12,
+    [Script.MALA]: 13,
+    [Script.BRAH]: 14,
+    [Script.TIBT]: 15,
+    [Script.CYRL]: 16,
+};
+const specials = [
+    // independent vowels
+    ['අ', 'अ', 'a', 'อ', 'ອ', 'အ', 'អ', 'অ', 'ਅ', '\u1A4B', 'અ', 'అ', 'ಅ', 'അ', '𑀅', 'ཨ', 'а'],
+    ['ආ', 'आ', 'ā', 'อา', 'ອາ', 'အာ', 'អា', 'আ', 'ਆ', '\u1A4C', 'આ', 'ఆ', 'ಆ', 'ആ', '𑀆', 'ཨཱ', 'а̄'],
+    ['ඉ', 'इ', 'i', 'อิ', 'ອິ', 'ဣ', 'ឥ', 'ই', 'ਇ', '\u1A4D', 'ઇ', 'ఇ', 'ಇ', 'ഇ', '𑀇', 'ཨི', 'и'],
+    ['ඊ', 'ई', 'ī', 'อี', 'ອີ', 'ဤ', 'ឦ', 'ঈ', 'ਈ', '\u1A4E', 'ઈ', 'ఈ', 'ಈ', 'ഈ', '𑀈', 'ཨཱི', 'ӣ'],
+    ['උ', 'उ', 'u', 'อุ', 'ອຸ', 'ဥ', 'ឧ', 'উ', 'ਉ', '\u1A4F', 'ઉ', 'ఉ', 'ಉ', 'ഉ', '𑀉', 'ཨུ', 'у'],
+    ['ඌ', 'ऊ', 'ū', 'อู', 'ອູ', 'ဦ', 'ឩ', 'ঊ', 'ਊ', '\u1A50', 'ઊ', 'ఊ', 'ಊ', 'ഊ', '𑀊', 'ཨཱུ', 'ӯ'],
+    ['එ', 'ए', 'e', 'อเ', 'ອເ', 'ဧ', 'ឯ', 'এ', 'ਏ', '\u1A51', 'એ', 'ఏ', 'ಏ', 'ഏ', '𑀏', 'ཨེ', 'е'],
+    ['ඔ', 'ओ', 'o', 'อโ', 'ອໂ', 'ဩ', 'ឱ', 'ও', 'ਓ', '\u1A52', 'ઓ', 'ఓ', 'ಓ', 'ഓ', '𑀑', 'ཨོ', 'о'],
+    // various signs
+    ['ං', 'ं', 'ṃ', '\u0E4D', '\u0ECD', 'ံ', 'ំ', 'ং', 'ਂ', '\u1A74', 'ં', 'ం', 'ಂ', 'ം', '𑀁', '\u0F7E', 'м̣'], // niggahita - anusawara
+    // visarga - not in pali but deva original text has it (thai/lao/tt - not found. using the closest equivalent per wikipedia)
+    ['ඃ', 'ः', 'ḥ', 'ะ', 'ະ', 'း', 'ះ', 'ঃ', 'ਃ', '\u1A61', 'ઃ', 'ః', 'ಃ', 'ഃ', '𑀂', '\u0F7F', 'х̣'],
+    // virama (al - hal). roman/cyrillic need special handling
+    ['්', '्', '', '\u0E3A', '\u0EBA', '္', '្', '্', '੍', '\u1A60', '્', '్', '್', '്', '\uD804\uDC46', '\u0F84', ''],
+    // digits
+    ['0', '०', '0', '๐', '໐', '၀', '០', '০', '੦', '\u1A90', '૦', '౦', '೦', '൦', '𑁦', '༠', '0'],
+    ['1', '१', '1', '๑', '໑', '၁', '១', '১', '੧', '\u1A91', '૧', '౧', '೧', '൧', '𑁧', '༡', '1'],
+    ['2', '२', '2', '๒', '໒', '၂', '២', '২', '੨', '\u1A92', '૨', '౨', '೨', '൨', '𑁨', '༢', '2'],
+    ['3', '३', '3', '๓', '໓', '၃', '៣', '৩', '੩', '\u1A93', '૩', '౩', '೩', '൩', '𑁩', '༣', '3'],
+    ['4', '४', '4', '๔', '໔', '၄', '៤', '৪', '੪', '\u1A94', '૪', '౪', '೪', '൪', '𑁪', '༤', '4'],
+    ['5', '५', '5', '๕', '໕', '၅', '៥', '৫', '੫', '\u1A95', '૫', '౫', '೫', '൫', '𑁫', '༥', '5'],
+    ['6', '६', '6', '๖', '໖', '၆', '៦', '৬', '੬', '\u1A96', '૬', '౬', '೬', '൬', '𑁬', '༦', '6'],
+    ['7', '७', '7', '๗', '໗', '၇', '៧', '৭', '੭', '\u1A97', '૭', '౭', '೭', '൭', '𑁭', '༧', '7'],
+    ['8', '८', '8', '๘', '໘', '၈', '៨', '৮', '੮', '\u1A98', '૮', '౮', '೮', '൮', '𑁮', '༨', '8'],
+    ['9', '९', '9', '๙', '໙', '၉', '៩', '৯', '੯', '\u1A99', '૯', '౯', '೯', '൯', '𑁯', '༩', '9'],
+];
+
+const consos = [
+    // velar stops
+    ['ක', 'क', 'k', 'ก', 'ກ', 'က', 'ក', 'ক', 'ਕ', '\u1A20', 'ક', 'క', 'ಕ', 'ക', '𑀓', 'ཀ', 'к'],
+    ['ඛ', 'ख', 'kh', 'ข', 'ຂ', 'ခ', 'ខ', 'খ', 'ਖ', '\u1A21', 'ખ', 'ఖ', 'ಖ', 'ഖ', '𑀔', 'ཁ', 'кх'],
+    ['ග', 'ग', 'g', 'ค', 'ຄ', 'ဂ', 'គ', 'গ', 'ਗ', '\u1A23', 'ગ', 'గ', 'ಗ', 'ഗ', '𑀕', 'ག', 'г'],
+    ['ඝ', 'घ', 'gh', 'ฆ', '\u0E86', 'ဃ', 'ឃ', 'ঘ', 'ਘ', '\u1A25', 'ઘ', 'ఘ', 'ಘ', 'ഘ', '𑀖', 'གྷ', 'гх'],
+    ['ඞ', 'ङ', 'ṅ', 'ง', 'ງ', 'င', 'ង', 'ঙ', 'ਙ', '\u1A26', 'ઙ', 'ఙ', 'ಙ', 'ങ', '𑀗', 'ང', 'н̇'],
+    // palatal stops
+    ['ච', 'च', 'c', 'จ', 'ຈ', 'စ', 'ច', 'চ', 'ਚ', '\u1A27', 'ચ', 'చ', 'ಚ', 'ച', '𑀘', 'ཙ', 'ч'],
+    ['ඡ', 'छ', 'ch', 'ฉ', '\u0E89', 'ဆ', 'ឆ', 'ছ', 'ਛ', '\u1A28', 'છ', 'ఛ', 'ಛ', 'ഛ', '𑀙', 'ཚ', 'чх'],
+    ['ජ', 'ज', 'j', 'ช', 'ຊ', 'ဇ', 'ជ', 'জ', 'ਜ', '\u1A29', 'જ', 'జ', 'ಜ', 'ജ', '𑀚', 'ཛ', 'дж'],
+    ['ඣ', 'झ', 'jh', 'ฌ', '\u0E8C', 'ဈ', 'ឈ', 'ঝ', 'ਝ', '\u1A2B', 'ઝ', 'ఝ', 'ಝ', 'ഝ', '𑀛', 'ཛྷ', 'джх'],
+    ['ඤ', 'ञ', 'ñ', 'ญ', '\u0E8E', 'ဉ', 'ញ', 'ঞ', 'ਞ', '\u1A2C', 'ઞ', 'ఞ', 'ಞ', 'ഞ', '𑀜', 'ཉ', 'н̃'],
+    // retroflex stops
+    ['ට', 'ट', 'ṭ', 'ฏ', '\u0E8F', 'ဋ', 'ដ', 'ট', 'ਟ', '\u1A2D', 'ટ', 'ట', 'ಟ', 'ട', '𑀝', 'ཊ', 'т̣'],
+    ['ඨ', 'ठ', 'ṭh', 'ฐ', '\u0E90', 'ဌ', 'ឋ', 'ঠ', 'ਠ', '\u1A2E', 'ઠ', 'ఠ', 'ಠ', 'ഠ', '𑀞', 'ཋ', 'т̣х'],
+    ['ඩ', 'ड', 'ḍ', 'ฑ', '\u0E91', 'ဍ', 'ឌ', 'ড', 'ਡ', '\u1A2F', 'ડ', 'డ', 'ಡ', 'ഡ', '𑀟', 'ཌ', 'д̣'],
+    ['ඪ', 'ढ', 'ḍh', 'ฒ', '\u0E92', 'ဎ', 'ឍ', 'ঢ', 'ਢ', '\u1A30', 'ઢ', 'ఢ', 'ಢ', 'ഢ', '𑀠', 'ཌྷ', 'д̣х'],
+    ['ණ', 'ण', 'ṇ', 'ณ', '\u0E93', 'ဏ', 'ណ', 'ণ', 'ਣ', '\u1A31', 'ણ', 'ణ', 'ಣ', 'ണ', '𑀡', 'ཎ', 'н̣'],
+    // dental stops
+    ['ත', 'त', 't', 'ต', 'ຕ', 'တ', 'ត', 'ত', 'ਤ', '\u1A32', 'ત', 'త', 'ತ', 'ത', '𑀢', 'ཏ', 'т'],
+    ['ථ', 'थ', 'th', 'ถ', 'ຖ', 'ထ', 'ថ', 'থ', 'ਥ', '\u1A33', 'થ', 'థ', 'ಥ', 'ഥ', '𑀣', 'ཐ', 'тх'],
+    ['ද', 'द', 'd', 'ท', 'ທ', 'ဒ', 'ទ', 'দ', 'ਦ', '\u1A34', 'દ', 'ద', 'ದ', 'ദ', '𑀤', 'ད', 'д'],
+    ['ධ', 'ध', 'dh', 'ธ', '\u0E98', 'ဓ', 'ធ', 'ধ', 'ਧ', '\u1A35', 'ધ', 'ధ', 'ಧ', 'ധ', '𑀥', 'དྷ', 'дх'],
+    ['න', 'न', 'n', 'น', 'ນ', 'န', 'ន', 'ন', 'ਨ', '\u1A36', 'ન', 'న', 'ನ', 'ന', '𑀦', 'ན', 'н'],
+    // labial stops
+    ['ප', 'प', 'p', 'ป', 'ປ', 'ပ', 'ប', 'প', 'ਪ', '\u1A38', 'પ', 'ప', 'ಪ', 'പ', '𑀧', 'པ', 'п'],
+    ['ඵ', 'फ', 'ph', 'ผ', 'ຜ', 'ဖ', 'ផ', 'ফ', 'ਫ', '\u1A39', 'ફ', 'ఫ', 'ಫ', 'ഫ', '𑀨', 'ཕ', 'пх'],
+    ['බ', 'ब', 'b', 'พ', 'ພ', 'ဗ', 'ព', 'ব', 'ਬ', '\u1A3B', 'બ', 'బ', 'ಬ', 'ബ', '𑀩', 'བ', 'б'],
+    ['භ', 'भ', 'bh', 'ภ', '\u0EA0', 'ဘ', 'ភ', 'ভ', 'ਭ', '\u1A3D', 'ભ', 'భ', 'ಭ', 'ഭ', '𑀪', 'བྷ', 'бх'],
+    ['ම', 'म', 'm', 'ม', 'ມ', 'မ', 'ម', 'ম', 'ਮ', '\u1A3E', 'મ', 'మ', 'ಮ', 'മ', '𑀫', 'མ', 'м'],
+    // liquids, fricatives, etc.
+    ['ය', 'य', 'y', 'ย', 'ຍ', 'ယ', 'យ', 'য', 'ਯ', '\u1A3F', 'ય', 'య', 'ಯ', 'യ', '𑀬', 'ཡ', 'й'],
+    ['ර', 'र', 'r', 'ร', 'ຣ', 'ရ', 'រ', 'র', 'ਰ', '\u1A41', 'ર', 'ర', 'ರ', 'ര', '𑀭', 'ར', 'р'],
+    ['ල', 'ल', 'l', 'ล', 'ລ', 'လ', 'ល', 'ল', 'ਲ', '\u1A43', 'લ', 'ల', 'ಲ', 'ല', '𑀮', 'ལ', 'л'],
+    ['ළ', 'ळ', 'ḷ', 'ฬ', '\u0EAC', 'ဠ', 'ឡ', 'ল়', 'ਲ਼', '\u1A4A', 'ળ', 'ళ', 'ಳ', 'ള', '𑀴', 'ལ༹', 'л̣'],
+    ['ව', 'व', 'v', 'ว', 'ວ', 'ဝ', 'វ', 'ৰ', 'ਵ', '\u1A45', 'વ', 'వ', 'ವ', 'വ', '𑀯', 'ཝ', 'в'],
+    ['ස', 'स', 's', 'ส', 'ສ', 'သ', 'ស', 'স', 'ਸ', '\u1A48', 'સ', 'స', 'ಸ', 'സ', '𑀲', 'ས', 'с'],
+    ['හ', 'ह', 'h', 'ห', 'ຫ', 'ဟ', 'ហ', 'হ', 'ਹ', '\u1A49', 'હ', 'హ', 'ಹ', 'ഹ', '𑀳', 'ཧ', 'х'],
+];
+
+const vowels = [
+    // dependent vowel signs 1A6E-1A63
+    ['ා', 'ा', 'ā', 'า', 'າ', 'ာ', 'ា', 'া', 'ਾ', '\u1A63', 'ા', 'ా', 'ಾ', 'ാ', '𑀸', '\u0F71', 'а̄'],
+    ['ි', 'ि', 'i', '\u0E34', '\u0EB4', 'ိ', 'ិ', 'ি', 'ਿ', '\u1A65', 'િ', 'ి', 'ಿ', 'ി', '𑀺', '\u0F72', 'и'],
+    ['ී', 'ी', 'ī', '\u0E35', '\u0EB5', 'ီ', 'ី', 'ী', 'ੀ', '\u1A66', 'ી', 'ీ', 'ೀ', 'ീ', '𑀻', '\u0F71\u0F72', 'ӣ'],
+    ['ු', 'ु', 'u', '\u0E38', '\u0EB8', 'ု', 'ុ', 'ু', 'ੁ', '\u1A69', 'ુ', 'ు', 'ು', 'ു', '𑀼', '\u0F74', 'у'],
+    ['ූ', 'ू', 'ū', '\u0E39', '\u0EB9', 'ူ', 'ូ', 'ূ', 'ੂ', '\u1A6A', 'ૂ', 'ూ', 'ೂ', 'ൂ', '𑀽', '\u0F71\u0F74', 'ӯ'],
+    ['ෙ', 'े', 'e', 'เ', 'ເ', 'ေ', 'េ', 'ে', 'ੇ', '\u1A6E', 'ે', 'ే', 'ೇ', 'േ', '𑁂', '\u0F7A', 'е'], //for th/lo - should appear in front
+    ['ො', 'ो', 'o', 'โ', 'ໂ', 'ော', 'ោ', 'ো', 'ੋ', '\u1A6E\u1A63', 'ો', 'ో', 'ೋ', 'ോ', '𑁄', '\u0F7C', 'о'], //for th/lo - should appear in front
+];
+const sinh_conso_range = 'ක-ෆ';
+const thai_conso_range = 'ก-ฮ';
+const lao_conso_range = 'ກ-ຮ';
+const mymr_conso_range = 'က-ဠ';
+
+function beautify_sinh(text, script, rendType = '') {
+    // change joiners before U+0DBA Yayanna and U+0DBB Rayanna to Virama + ZWJ
+    return text.replace(/\u0DCA([\u0DBA\u0DBB])/g, '\u0DCA\u200D$1');
+}
+function un_beautify_sinh(text) { // long vowels replaced by short vowels as sometimes people type long vowels by mistake
+    text = text.replace(/ඒ/g, 'එ').replace(/ඕ/g, 'ඔ');
+    return text.replace(/ේ/g, 'ෙ').replace(/ෝ/g, 'ො');
+}
+function beautify_mymr(text, script, rendType = '') { // new unicode 5.1 spec https://www.unicode.org/notes/tn11/UTN11_3.pdf
+    text = text.replace(/[,;]/g, '၊'); // comma/semicolon -> single line
+    text = text.replace(/[\u2026\u0964\u0965]+/g, '။'); // ellipsis/danda/double danda -> double line
+
+    text = text.replace(/ဉ\u1039ဉ/g, 'ည'); // kn + kna has a single char
+    text = text.replace(/သ\u1039သ/g, 'ဿ'); // s + sa has a single char (great sa)
+    text = text.replace(/င္([က-ဠ])/g, 'င\u103A္$1'); // kinzi - ඞ + al
+    text = text.replace(/္ယ/g, 'ျ'); // yansaya  - yapin
+    text = text.replace(/္ရ/g, 'ြ'); // rakar - yayit
+    text = text.replace(/္ဝ/g, 'ွ'); // al + wa - wahswe
+    text = text.replace(/္ဟ/g, 'ှ'); // al + ha - hahto
+    // following code for tall aa is from https://www.facebook.com/pndaza.mlm
+    text = text.replace(/([ခဂငဒပဝ]ေ?)\u102c/g, "$1\u102b"); // aa to tall aa
+    text = text.replace(/(က္ခ|န္ဒ|ပ္ပ|မ္ပ)(ေ?)\u102b/g, "$1$2\u102c"); // restore back tall aa to aa for some pattern
+    return text.replace(/(ဒ္ဓ|ဒွ)(ေ?)\u102c/g, "$1\u102b");
+}
+function un_beautify_mymr(text) {  // reverse of beautify above
+    text = text.replace(/\u102B/g, 'ာ');
+    text = text.replace(/ှ/g, '္ဟ'); // al + ha - hahto
+    text = text.replace(/ွ/g, '္ဝ'); // al + wa - wahswe
+    text = text.replace(/ြ/g, '္ရ'); // rakar - yayit
+    text = text.replace(/ျ/g, '္ယ'); // yansaya  - yapin
+    text = text.replace(/\u103A/g, ''); // kinzi
+    text = text.replace(/ဿ/g, 'သ\u1039သ'); // s + sa has a single char (great sa)
+    text = text.replace(/ည/g, 'ဉ\u1039ဉ'); // nnga
+    text = text.replace(/သံဃ/g, 'သင္ဃ'); // nigghahita to ṅ for this word for searching - from Pn Daza
+
+    text = text.replace(/၊/g, ','); // single line -> comma
+    return text.replace(/။/g, '.'); // double line -> period
+}
+/**
+ * Each script need additional steps when rendering on screen
+ * e.g. for sinh needs converting dandas/abbrev, removing spaces, and addition ZWJ
+ */
+function beautify_common(text, script, rendType = '') {
+    if (rendType == 'cen') {  // remove double dandas around namo tassa
+        text = text.replace(/॥/g, '');
+    } else if (rendType.startsWith('ga')) { // in gathas, single dandas convert to semicolon, double to period
+        text = text.replace(/।/g, ';');
+        text = text.replace(/॥/g, '.');
+    }
+
+    // remove Dev abbreviation sign before an ellipsis. We don't want a 4th dot after pe.
+    text = text.replace(/॰…/g, '…');
+
+    text = text.replace(/॰/g, '·'); // abbre sign changed - prevent capitalization in notes
+    text = text.replace(/[।॥]/g, '.'); //all other single and double dandas converted to period
+
+    // cleanup punctuation 1) two spaces to one
+    // 2) There should be no spaces before these punctuation marks.
+    text = text.replace(/\s([\s,!;\?\.])/g, '$1');
+    return text;
+}
+// for roman text only
+function capitalize(text, script, rendType = '') {
+    // the adding of <w> tags around the words before the beautification makes it harder - (?:<w>)? added
+    text = text.replace(/^((?:<w>)?\S)/g, (_1, p1) => { // begining of a line
+        return p1.toUpperCase();
+    });
+    text = text.replace(/([\.\?]\s(?:<w>)?)(\S)/g, (_1, p1, p2) => { // beginning of sentence
+        return `${p1}${p2.toUpperCase()}`;
+    });
+    return text.replace(/([\u201C‘](?:<w>)?)(\S)/g, (_1, p1, p2) => { // starting from a quote
+        return `${p1}${p2.toUpperCase()}`;
+    });
+}
+const un_capitalize = (text) => text.toLowerCase();
+// for thai text - this can also be done in the convert stage
+function swap_e_o(text, script, rendType = '') {
+    if (script == Script.THAI) {
+        return text.replace(/([ก-ฮ])([เโ])/g, '$2$1');
+    } else if (script == Script.LAOS) {
+        return text.replace(/([ກ-ຮ])([ເໂ])/g, '$2$1');
+    }
+    throw new Error(`Unsupported script ${script} for swap_e_o method.`);
+}
+// to be used when converting from
+function un_swap_e_o(text, script) {
+    if (script == Script.THAI) {
+        return text.replace(/([เโ])([ก-ฮ])/g, '$2$1');
+    } else if (script == Script.LAOS) {
+        return text.replace(/([ເໂ])([ກ-ຮ])/g, '$2$1');
+    }
+    throw new Error(`Unsupported script ${script} for un_swap_e_o method.`);
+}
+// in thai pali these two characters have special glyphs (using the encoding used in the THSarabunNew Font)
+function beautify_thai(text, script) {
+    text = text.replace(/\u0E34\u0E4D/g, '\u0E36'); // 'iṃ' has a single unicode in thai
+    text = text.replace(/ญ/g, '\uF70F');
+    return text.replace(/ฐ/g, '\uF700');
+}
+function un_beautify_thai(text, script) {
+    text = text.replace(/ฎ/g, 'ฏ'); // sometimes people use ฎ instead of the correct ฏ which is used in the tipitaka
+    text = text.replace(/\u0E36/g, '\u0E34\u0E4D'); // 'iṃ' has a single unicode in thai which is split into two here
+    text = text.replace(/\uF70F/g, 'ญ');
+    return text.replace(/\uF700/g, 'ฐ');
+}
+function un_beautify_khmer(text, script) {
+    text = text.replace(/\u17B9/g, '\u17B7\u17C6'); // 'iṃ' has a single unicode in khmer which is split into two here
+    return text.replace(/\u17D1/g, '\u17D2'); // end of word virama is different in khmer
+}
+/* zero-width joiners - replace both ways
+['\u200C', ''], // ZWNJ (remove) not in sinh (or deva?)
+['\u200D', ''], // ZWJ (remove) will be added when displaying*/
+function cleanup_zwj(inputText) {
+    return inputText.replace(/\u200C|\u200D/g, '');
+}
+
+function beautify_brahmi(text) { // just replace deva danda with brahmi danda
+    text = text.replace(/।/g,'𑁇');
+    text = text.replace(/॥/g,'𑁈');
+    return text.replace(/–/g,'𑁋');
+}
+function beautify_tham(text) { // todo - unbeautify needed
+    text = text.replace(/\u1A60\u1A41/g, '\u1A55'); // medial ra - rakar
+    text = text.replace(/\u1A48\u1A60\u1A48/g,'\u1A54'); // great sa - ssa
+    text = text.replace(/।/g,'\u1AA8');
+    return text.replace(/॥/g,'\u1AA9');
+}
+
+function beautify_tibet(text) { // copied form csharp - consider removing subjoined as it makes it hard to read
+    // not adding the intersyllabic tsheg between "syllables" (done in csharp code) since no visible change
+    text = text.replace(/।/g,'།'); // tibet dandas
+    text = text.replace(/॥/g,'༎');
+    // Iterate over all of the consonants, looking for tibetan halant + consonant.
+    // Replace with the corresponding subjoined consonant (without halant)
+    for (let i = 0; i <= 39; i++) {
+        text = text.replace(new RegExp(String.fromCharCode(0x0F84, 0x0F40 + i), 'g'), String.fromCharCode(0x0F90 + i));
+    }
+    // exceptions: yya and vva use the "fixed-form subjoined consonants as the 2nd one
+    text = text.replace(/\u0F61\u0FB1/g, '\u0F61\u0FBB'); //yya
+    text = text.replace(/\u0F5D\u0FAD/g, '\u0F5D\u0FBA'); //vva
+
+    // exceptions: jjha, yha and vha use explicit (visible) halant between
+    text = text.replace(/\u0F5B\u0FAC/g, '\u0F5B\u0F84\u0F5C'); //jjha
+    text = text.replace(/\u0F61\u0FB7/g, '\u0F61\u0F84\u0F67'); //yha
+    return text.replace(/\u0F5D\u0FB7/g, '\u0F5D\u0F84\u0F67'); //vha
+}
+function un_beautify_tibet(text) {
+    return text; // todo undo the subjoining done above
+}
+
+const beautify_func_default = [];
+const beautify_func = {
+    [Script.SI]: [beautify_sinh, beautify_common],
+    [Script.RO]: [beautify_common, /* capitalize */], // DPR does not capitalize.
+    [Script.THAI]: [swap_e_o, beautify_thai, beautify_common],
+    [Script.LAOS]: [swap_e_o, beautify_common],
+    [Script.MY]: [beautify_mymr, beautify_common],
+    [Script.KM]: [beautify_common],
+    [Script.THAM]: [beautify_tham],
+    [Script.GUJA]: [beautify_common],
+    [Script.TELU]: [beautify_common],
+    [Script.MALA]: [beautify_common],
+    [Script.BRAH]: [beautify_brahmi, beautify_common],
+    [Script.TIBT]: [beautify_tibet],
+    [Script.CYRL]: [beautify_common],
+};
+// when converting from another script, have to unbeautify before converting
+const un_beautify_func_default = [];
+const un_beautify_func = {
+    [Script.SI] : [cleanup_zwj, un_beautify_sinh],
+    [Script.HI] : [cleanup_zwj],   // original deva script (from tipitaka.org) text has zwj
+    [Script.RO]: [un_capitalize],
+    [Script.THAI]: [un_beautify_thai, un_swap_e_o],
+    [Script.LAOS]: [un_swap_e_o],
+    [Script.KM]: [un_beautify_khmer],
+    [Script.MY]: [un_beautify_mymr],
+    [Script.TIBT]: [un_beautify_tibet],
+}
+
+function prepareHashMaps(fromIndex, toIndex, useVowels = true) {
+    let fullAr = consos.concat(specials, useVowels ? vowels : []), finalAr = [[], [], []]; //max 3
+    fullAr.forEach(val => {
+        if (val[fromIndex]) { // empty mapping - e.g in roman
+            finalAr[val[fromIndex].length - 1].push([val[fromIndex], val[toIndex]]);
+        }
+    });
+    return finalAr.filter(ar => ar.length).map(ar => [ar[0][0].length, new Map(ar)]).reverse(); // longest is first
+}
+function replaceByMaps(inputText, hashMaps) {
+    let outputAr = new Array(), b = 0;
+    while (b < inputText.length) {
+        let match = false;
+        for (let [len, hashMap] of hashMaps) {
+            const inChars = inputText.substr(b, len);
+            if (hashMap.has(inChars)) {
+                outputAr.push(hashMap.get(inChars)); // note: can be empty string too
+                match = true;
+                b += len;
+                break;
+            }
+        }
+        if (!match) { // did not match the hashmaps
+            outputAr.push(inputText.charAt(b));
+            b++;
+        }
+    }
+    return outputAr.join('');
+}
+
+// for roman/cyrl text - insert 'a' after all consonants that are not followed by virama, dependent vowel or 'a'
+// cyrillic mapping extracted from https://dhamma.ru/scripts/transdisp.js - TODO capitalize cyrl too
+function insert_a(text, script) {
+    const a = (script == Script.CYRL) ? '\u0430' : 'a'; // roman a or cyrl a
+    text = text.replace(new RegExp(`([ක-ෆ])([^\u0DCF-\u0DDF\u0DCA${a}])`, 'g'), `$1${a}$2`);
+    text = text.replace(new RegExp(`([ක-ෆ])([^\u0DCF-\u0DDF\u0DCA${a}])`, 'g'), `$1${a}$2`);
+    return text.replace(/([ක-ෆ])$/g, `$1${a}`); // conso at the end of string not matched by regex above
+}
+const IV_TO_DV = {'අ': '', 'ආ': 'ා', 'ඉ': 'ි', 'ඊ': 'ී', 'උ': 'ු', 'ඌ': 'ූ', 'එ': 'ෙ', 'ඔ': 'ො'};
+function remove_a(text, script) {
+    text = text.replace(/([ක-ෆ])([^අආඉඊඋඌඑඔ\u0DCA])/g, '$1\u0DCA$2'); // done twice to match successive hal
+    text = text.replace(/([ක-ෆ])([^අආඉඊඋඌඑඔ\u0DCA])/g, '$1\u0DCA$2');
+    text = text.replace(/([ක-ෆ])$/g, '$1\u0DCA'); // last conso not matched by above
+    text = text.replace(/([ක-ෆ])([අආඉඊඋඌඑඔ])/g, (_1, p1, p2) => p1 + IV_TO_DV[p2]);
+    return text;
+}
+const fix_m_above = (text) => text.replace(/ṁ/g, 'ං'); // per ven anandajothi request
+
+const convert_to_func_default = [convert_to];
+const convert_to_func = {
+    [Script.SI] : [],
+    [Script.RO] : [insert_a, convert_to],
+    [Script.CYRL] : [insert_a, convert_to],
+}
+
+const convert_from_func_default = [convert_from];
+const convert_from_func = {
+    [Script.SI] : [],
+    [Script.RO] : [convert_from_w_v, fix_m_above, remove_a],
+    [Script.CYRL] : [convert_from_w_v, remove_a],
+}
+
+function convert_to(text, script) {
+    const hashMaps = prepareHashMaps(script_index[Script.SI], script_index[script]);
+    return replaceByMaps(text, hashMaps);
+}
+function convert_from(text, script) {
+    const hashMaps = prepareHashMaps(script_index[script], script_index[Script.SI]); // TODO create maps initially and reuse them
+    //console.log(hashMaps);
+    return replaceByMaps(text, hashMaps);
+}
+function convert_from_w_v(text, script) {
+    const hashMaps = prepareHashMaps(script_index[script], script_index[Script.SI], false); // without vowels for roman
+    return replaceByMaps(text, hashMaps);
+}
+
+class TextProcessor {
+    // convert from sinhala to another script
+    static basicConvert(text, script) {
+        (convert_to_func[script] || convert_to_func_default).forEach(func => text = func(text, script));
+        return text;
+    }
+    // convert from another script to sinhala
+    static basicConvertFrom(text, script) {
+        (convert_from_func[script] || convert_from_func_default).forEach(func => text = func(text, script));
+        return text;
+    }
+    // script specific beautification
+    static beautify(text, script, rendType = '') {
+        (beautify_func[script] || beautify_func_default).forEach(func => text = func(text, script, rendType));
+        return text;
+    }
+    // from Sinhala to other script
+    static convert(text, script) {
+        text = TextProcessor.basicConvert(text, script);
+        return TextProcessor.beautify(text, script);
+    }
+    // from other script to Sinhala - one script
+    static convertFrom(text, script) {
+        (un_beautify_func[script] || un_beautify_func_default).forEach(func => text = func(text, script));
+        return TextProcessor.basicConvertFrom(text, script);
+    }
+    // from other scripts (mixed) to Sinhala
+    static convertFromMixed(mixedText) {
+        mixedText = cleanup_zwj(mixedText) + ' '; // zwj messes with computing runs + hack to process last char
+        let curScript = -1, run = '', output = '';
+        for(let i = 0; i < mixedText.length; i++) {
+            const newScript = getScriptForCode(mixedText.charCodeAt(i));
+            if (newScript != curScript || (i == mixedText.length - 1)) { // make sure to process the last run
+                output += TextProcessor.convertFrom(run, curScript);
+                curScript = newScript;
+                run = mixedText.charAt(i);
+            } else {
+                run += mixedText.charAt(i);
+            }
+        }
+        //console.log(`convert from mixed: "${mixedText}" => "${output}"`);
+        return output;
+    }
+}
+
+// for es6 - browser
+// export {TextProcessor, Script, paliScriptInfo, getScriptForCode};
+
+// for node
+//module.exports = {TextProcessor: TextProcessor, Script: Script};
+/*
+let testDev = '॥ नमो तस्स भगवतो अरहतो सम्मासम्बुद्धस्स॥ දක්ඛිණා';
+let testMaps = 'akappiyapathavīsaṅkhyā';
+console.log(TextProcessor.convertFrom(testMaps, Script.RO));
+let testSinh = 'ආබොග';
+testSinh = TextProcessor.convert(testSinh, Script.MY);
+//console.log(testSinh);
+//console.log(TextProcessor.convertFrom(testSinh, Script.MY));
+//const assert = require('assert');
+import assert from 'assert';
+function errorCheckMapping() {
+    const num_scripts = Object.keys(script_index).length;
+    consos.concat(specials, vowels).forEach(ar => {
+        assert(ar.length == num_scripts, `${ar} length not ${num_scripts}`);
+        ar.forEach((ch, i) => {
+            if (ch) {
+                const spt = getScriptForCode(ch.charCodeAt(0));
+                // sinhala digits are in roman range - hence the isNan check
+                assert(script_index[spt] == i || !isNaN(ch), `char ${ch} code ${ch.charCodeAt(0)} not within the range for script ${spt}`);
+            }
+        });
+        const uniq = ar.filter((v, i, a) => a.indexOf(v) === i);
+        if (uniq.length != ar.length && isNaN(ar[0])) console.log(`duplicates in mapping: ${ar} : ${uniq}`);
+    });
+}
+errorCheckMapping();
+*/
+
+
+/*
+    else if (ccode >= 0x0F00 && ccode <= 0x0FFF)
+        script = Script.Tibetan;
+        script = Script.Latin;
+
+function prepareHashMap(fromIndex, toIndex) {
+    let fullAr = consos.concat(specials, vowels), finalAr = [];
+    fullAr.forEach(val => {
+        if (val[fromIndex]) { // empty mapping
+            finalAr.push([val[fromIndex], val[toIndex]]);
+        }
+    });
+    return new Map(finalAr);
+}
+function replaceByMap(inputText, hashMap) {
+    inputText = cleanup_zwj(inputText);
+    let oldChar = '', outputAr = new Array(inputText.length);
+    for (let i = 0; i < inputText.length; i++) {
+        oldChar = inputText.charAt(i);
+        if (hashMap.has(oldChar)) {
+            outputAr[i] = hashMap.get(oldChar); // note: can be empty string too
+        } else {
+            outputAr[i] = oldChar;
+        }
+    }
+    return outputAr.join('');
+}
+
+const deva_specials = [
+    ['\u0D82','\u0902'], // niggahita - anusawara
+    ['\u0D83','\u0903'], // visarga - not in pali but deva original text has it
+
+    // independent vowels
+    ['\u0D85','\u0905'], // a
+    ['\u0D86','\u0906'], // aa
+    ['\u0D89','\u0907'], // i
+    ['\u0D8A','\u0908'], // ii
+    ['\u0D8B','\u0909'], // u
+    ['\u0D8C','\u090A'], // uu
+    ['\u0D91','\u090F'], // e
+    ['\u0D94','\u0913'], // o
+
+    // various signs
+    ['\u0DCA','\u094D'], // Sinhala virama -> Dev. virama (al - hal)
+
+    // digits
+    ['0', '\u0966'],
+    ['1', '\u0967'],
+    ['2', '\u0968'],
+    ['3', '\u0969'],
+    ['4', '\u096A'],
+    ['5', '\u096B'],
+    ['6', '\u096C'],
+    ['7', '\u096D'],
+    ['8', '\u096E'],
+    ['9', '\u096F'],
+];*/
+/*const deva_conso = [
+    // velar stops
+    ['\u0D9A','\u0915'], // ka
+    ['\u0D9B','\u0916'], // kha
+    ['\u0D9C','\u0917'], // ga
+    ['\u0D9D','\u0918'], // gha
+    ['\u0D9E','\u0919'], // n overdot a
+
+    // palatal stops
+    ['\u0DA0','\u091A'], // ca
+    ['\u0DA1','\u091B'], // cha
+    ['\u0DA2','\u091C'], // ja
+    ['\u0DA3','\u091D'], // jha
+    ['\u0DA4','\u091E'], // �a
+
+    // retroflex stops
+    ['\u0DA7','\u091F'], // t underdot a
+    ['\u0DA8','\u0920'], // t underdot ha
+    ['\u0DA9','\u0921'], // d underdot a
+    ['\u0DAA','\u0922'], // d underdot ha
+    ['\u0DAB','\u0923'], // n underdot a
+
+    // dental stops
+    ['\u0DAD','\u0924'], // ta
+    ['\u0DAE','\u0925'], // tha
+    ['\u0DAF','\u0926'], // da
+    ['\u0DB0','\u0927'], // dha
+    ['\u0DB1','\u0928'], // na
+
+    // labial stops
+    ['\u0DB4','\u092A'], // pa
+    ['\u0DB5','\u092B'], // pha
+    ['\u0DB6','\u092C'], // ba
+    ['\u0DB7','\u092D'], // bha
+    ['\u0DB8','\u092E'], // ma
+
+    // liquids, fricatives, etc.
+    ['\u0DBA','\u092F'], // ya
+    ['\u0DBB','\u0930'], // ra
+    ['\u0DBD','\u0932'], // la
+    ['\u0DC0','\u0935'], // va
+    ['\u0DC3','\u0938'], // sa
+    ['\u0DC4','\u0939'], // ha
+    ['\u0DC5','\u0933'], // l underdot a
+];*/
+/*const deva_vowels = [
+    // dependent vowel signs
+    ['\u0DCF','\u093E'], // aa
+    ['\u0DD2','\u093F'], // i
+    ['\u0DD3','\u0940'], // ii
+    ['\u0DD4','\u0941'], // u
+    ['\u0DD6','\u0942'], // uu
+    ['\u0DD9','\u0947'], // e
+    ['\u0DDC','\u094B'], // o
+];*/
+/*
+let testDev = '॥ नमो तस्स भगवतो अरहतो सम्मासम्बुद्धस्स॥ දක්ඛිණා';
+let testMaps = 'akappiyapathavīsaṅkhyā';
+console.log(TextProcessor.convertFrom(testMaps, Script.RO));
+let testSinh = 'ආබොග';
+testSinh = TextProcessor.convert(testSinh, Script.MY);
+
+*/
+
+return {
+  convertX2SI: TextProcessor.convertFrom,
+  convertSI2X: TextProcessor.convert,
+  ScriptIds: Script,
+}
+})()
+
+if (typeof module !== "undefined") {
+  module.exports = DPR_translitCore_mod;
+}