﻿<!doctype html>
<html lang="en" manifest="dpr.appcache">
  <head>
    <meta charset="utf-8">
    <title>Digital Pāli Reader</title>
    <meta name="viewport" content="width=device-width, initial-scale=1">
    <link rel="icon" href="./favicon.png" />
<<<<<<< HEAD
    <script src="./globalObject.js"></script>
=======
    <script>
      const initObjList = Object.keys(window);
      const whitelist = [
        "initObjList",
        "whitelist",
        "diffVarList",
        "deploymentEnvironmentName",
        "deploymentReleaseNumber",
        "deploymentCreatedTimestamp",
        "deploymentAppInsightsInstrumentationKey",
        "environmentName",
        "releaseNumber",
        "createdTimestamp",
        "appInsightsInstrumentationKey",
        "sdkInstance",
        "aiName",
        "aisdk",
        "appInsightsSDK",
        "appInsights",
        "progressBar",
        "ko",
        "bootstrap",
        "DPR_PAL",
        "DPR_Send",
        "DPR_Receive",
        "DPRChrome",
        "DPRSend",
        "DPRNav",
        "DPRXML",
        "XML_Load",
        "DPROpts",
        "DPR_Translations",
        "DPR_Chrome",
        "digitalpalireader",
        "DPR_BottomPane",
        "__otherDialogsViewModel",
      ];
      const diffVarList = () => Object.keys(window).filter(a => !((typeof window[a] === "function") || whitelist.includes(a) || initObjList.includes(a)))
    </script>
>>>>>>> 023b0233
    <script>
      window.addEventListener('error', e => {
        const { message, source, lineno, colno, error } = e;
        console.error(">>>> Unhandled error: ", message, source, lineno, colno, error, e);
        appInsights.flush();
      });

      window.addEventListener('unhandledrejection', event => {
        console.error('>>>> Unhandled promise rejection: Promise: ', event.promise, "Reason: ", event.reason);
        appInsights.trackException({ message: 'unhandledrejection', promise: event.promise, reason: event.reason, });
        appInsights.flush();
      });
    </script>

    <link rel="stylesheet" href="/digitalpalireader/content/js/external/bootstrap/4.4.1/css/bootstrap.min.css" />
    <link rel="stylesheet" href="/digitalpalireader/content/js/external/font-awesome/4.7.0/css/font-awesome.min.css" />
    <link rel="stylesheet" href="/_dprhtml/styles.css" />
    <link rel="stylesheet" href="/_dprhtml/index.css" />
    <link rel="stylesheet" href="/_dprhtml/index-override.css" />
    <link rel="stylesheet" href="/_dprhtml/index-core.css" />
    <script>
      const getDeploymentVar = (depVar, defVal) => depVar.startsWith('#{') ? defVal : depVar;

      var deploymentEnvironmentName = '#{DeploymentEnvironmentName}#';
      var deploymentReleaseNumber = '#{DeploymentReleaseNumber}#';
      var deploymentCreatedTimestamp = '#{DeploymentCreatedTimestamp}#';
      var deploymentAppInsightsInstrumentationKey = '#{DeploymentAppInsightsInstrumentationKey}#';

      var environmentName = getDeploymentVar(deploymentEnvironmentName, 'localdev');
      var releaseNumber = getDeploymentVar(deploymentReleaseNumber, '0.0.0');
      var createdTimestamp = getDeploymentVar(deploymentCreatedTimestamp, new Date());
      var appInsightsInstrumentationKey = getDeploymentVar(deploymentAppInsightsInstrumentationKey, '00000000-0000-0000-0000-000000000000');

      var sdkInstance = "appInsightsSDK"; window[sdkInstance] = "appInsights"; var aiName = window[sdkInstance], aisdk = window[aiName] || function (e) { function n(e) { t[e] = function () { var n = arguments; t.queue.push(function () { t[e].apply(t, n) }) } } var t = { config: e }; t.initialize = !0; var i = document, a = window; setTimeout(function () { var n = i.createElement("script"); n.src = e.url || "https://az416426.vo.msecnd.net/scripts/b/ai.2.min.js", i.getElementsByTagName("script")[0].parentNode.appendChild(n) }); try { t.cookie = i.cookie } catch (e) { } t.queue = [], t.version = 2; for (var r = ["Event", "PageView", "Exception", "Trace", "DependencyData", "Metric", "PageViewPerformance"]; r.length;)n("track" + r.pop()); n("startTrackPage"), n("stopTrackPage"); var s = "Track" + r[0]; if (n("start" + s), n("stop" + s), n("addTelemetryInitializer"), n("setAuthenticatedUserContext"), n("clearAuthenticatedUserContext"), n("flush"), t.SeverityLevel = { Verbose: 0, Information: 1, Warning: 2, Error: 3, Critical: 4 }, !(!0 === e.disableExceptionTracking || e.extensionConfig && e.extensionConfig.ApplicationInsightsAnalytics && !0 === e.extensionConfig.ApplicationInsightsAnalytics.disableExceptionTracking)) { n("_" + (r = "onerror")); var o = a[r]; a[r] = function (e, n, i, a, s) { var c = o && o(e, n, i, a, s); return !0 !== c && t["_" + r]({ message: e, url: n, lineNumber: i, columnNumber: a, error: s }), c }, e.autoExceptionInstrumented = !0 } return t }(
        {
          instrumentationKey: appInsightsInstrumentationKey
        }
      ); window[aiName] = aisdk, aisdk.queue && 0 === aisdk.queue.length && aisdk.trackPageView({});

      appInsights.addTelemetryInitializer(
        e => {
          e.data['dpr.environment.name'] = environmentName;
          e.data['dpr.release.number'] = releaseNumber;
          e.data['dpr.created.timestamp'] = createdTimestamp;
          return true;
        }
      );
    </script>
  </head>

  <body>
    <div aria-live="polite" aria-atomic="true" class="position-relative">
      <div id="main-container-toast-container" class="position-absolute">
      </div>
    </div>
    <div id="main-container-loading-page" data-bind="visible: loadingFeatureVisible">
      <img id="main-container-loading-page-spinner" class="spin-img-infinitely" src="/digitalpalireader/content/images/dwheel.png" alt="Loading...">
    </div>
    <div id="main-container" data-bind="hidden: loadingFeatureVisible">
      <div id="main-panel">
        <div id="main-sidebar" data-bind="visible: sidebarVisible()">
          <div id="main-sidebar-content" class="card">
            <div class="card-header">
              Digital Pāli Reader
              <button type="button" class="btn btn-sm btn-light mb-0" data-toggle="modal" data-target="#settings-dialog-root" title="Launch preferences..." style="float: right">
                <i class="fa fa-gear" aria-hidden="true"></i>
              </button>
            </div>
            <div class="card-body p-2">
              <ul id="navTabs" class="nav nav-tabs">
                <li class="nav-item">
                  <a id="navigationTab" data-toggle="tab" class="nav-link active" href="">Navigation</a>
                </li>
                <li class="nav-item">
                  <a id="searchTab" data-toggle="tab" class="nav-link" href="">Search</a>
                </li>
                <li class="nav-item">
                  <a id="dictionaryTab" data-toggle="tab" class="nav-link" href="">Dictionary</a>
                </li>
              </ul>
              <div id="navigationTabPane" class="featureTabContent">
              </div>
              <div id="searchTabPane" class="featureTabContent">
              </div>
              <div id="dictionaryTabPane" class="featureTabContent">
              </div>
            </div>
          </div>
        </div>
        <div id="main-panel-splitter" data-bind="visible: sidebarVisible()" ondblclick="DPR_Chrome.toggleDPRSidebar()"></div>
        <div id="main-content">

          <div id="context-menu" data-bind="visible: mainFeaturesVisible() && activeTab() === 'navigation'">
            <a id="context-menu-handle" class="m-0" role="button">
              <i id="context-menu-launcher-icon" class="fa fa-chevron-down"></i>
            </a>
            <div id="context-menu-main">
              <div class="context-menu-main-row" id="context-menu-main-row1">
                <div class="context-menu-main-row-group">
                  <!--ko let: { cmd: commands.gotoPrevCmd() }-->
                  <button type="button" class="btn btn-sm btn-light" data-bind="visible: cmd.visible, enable: cmd.canExecute, click: cmd.execute(), attr: { title: cmd.title }">
                    <i class="fa fa-arrow-left" aria-hidden="true"></i>
                  </button>
                  <!--/ko-->
                  <!--ko let: { cmd: commands.gotoIndexCmd() }-->
                  <button type="button" class="btn btn-sm btn-light" data-bind="visible: cmd.visible, enable: cmd.canExecute, click: cmd.execute(), attr: { title: cmd.title }">
                    <i class="fa fa-list" aria-hidden="true"></i>
                  </button>
                  <!--/ko-->
                  <!--ko let: { cmd: commands.gotoNextCmd() }-->
                  <button type="button" class="btn btn-sm btn-light" data-bind="visible: cmd.visible, enable: cmd.canExecute, click: cmd.execute(), attr: { title: cmd.title }">
                    <i class="fa fa-arrow-right" aria-hidden="true"></i>
                  </button>
                  <!--/ko-->
                </div>

                <!--ko let: { gotoRelmCmd: commands.gotoRelmCmd(), gotoRelaCmd: commands.gotoRelaCmd(), gotoReltCmd: commands.gotoReltCmd() }-->
                <div class="context-menu-main-row-group" data-bind="visible: gotoRelmCmd.visible || gotoRelaCmd.visible || gotoReltCmd.visible">
                  <button type="button" class="btn btn-sm btn-light" data-bind="visible: gotoRelmCmd.visible, enable: gotoRelmCmd.canExecute, click: gotoRelmCmd.execute(), attr: { title: gotoRelmCmd.title }">m</button>
                  <button type="button" class="btn btn-sm btn-light" data-bind="visible: gotoRelaCmd.visible, enable: gotoRelaCmd.canExecute, click: gotoRelaCmd.execute(), attr: { title: gotoRelaCmd.title }">a</button>
                  <button type="button" class="btn btn-sm btn-light" data-bind="visible: gotoReltCmd.visible, enable: gotoReltCmd.canExecute, click: gotoReltCmd.execute(), attr: { title: gotoReltCmd.title }">t</button>
                </div>
                <!--/ko-->

                <!--ko let: { gotoMyanmarCmd: commands.gotoMyanmarCmd(), gotoThaiCmd: commands.gotoThaiCmd() }-->
                <div class="context-menu-main-row-group" data-bind="visible: gotoMyanmarCmd.visible || gotoThaiCmd.visible">
                  <button type="button" class="btn btn-sm btn-light" data-bind="visible: gotoMyanmarCmd.visible, enable: gotoMyanmarCmd.canExecute, click: gotoMyanmarCmd.execute(), attr: { title: gotoMyanmarCmd.title }">M</button>
                  <button type="button" class="btn btn-sm btn-light" data-bind="visible: gotoThaiCmd.visible, enable: gotoThaiCmd.canExecute, click: gotoThaiCmd.execute(), attr: { title: gotoThaiCmd.title }">T</button>
                </div>
                <!--/ko-->
              </div>
              <div class="context-menu-main-row" id="context-menu-main-row2">
                <div class="context-menu-main-row-group">
                  <!--ko let: { cmd: commands.sendToConverter() }-->
                  <button type="button" class="btn btn-sm btn-light" data-bind="visible: cmd.visible, enable: cmd.canExecute, click: cmd.execute(), attr: { title: cmd.title }">
                    <i class="fa fa-language" aria-hidden="true"></i>
                  </button>
                  <!--/ko-->
                  <!--ko let: { cmd: commands.sendToTextPad() }-->
                  <button type="button" class="btn btn-sm btn-light" data-bind="visible: cmd.visible, enable: cmd.canExecute, click: cmd.execute(), attr: { title: cmd.title }">
                    <i class="fa fa-share-square-o" aria-hidden="true"></i>
                  </button>
                  <!--/ko-->
                  <!--ko let: { cmd: commands.saveToDesktop() }-->
                  <button type="button" class="btn btn-sm btn-light" data-bind="visible: cmd.visible, enable: false, click: cmd.execute(), attr: { title: cmd.title }">
                    <i class="fa fa-floppy-o" aria-hidden="true"></i>
                  </button>
                  <!--/ko-->
                </div>

                <!--ko let: { copyPlaceToSidebar: commands.copyPlaceToSidebar(), copyPermalinkCmd: commands.copyPermalinkCmd() }-->
                <div class="context-menu-main-row-group" data-bind="visible: copyPlaceToSidebar.visible || copyPermalinkCmd.visible">
                  <button type="button" class="btn btn-sm btn-light" data-bind="visible: copyPlaceToSidebar.visible, enable: copyPlaceToSidebar.canExecute, click: copyPlaceToSidebar.execute(), attr: { title: copyPlaceToSidebar.title }">
                    <i class="fa fa-exchange" aria-hidden="true"></i>
                  </button>
                  <button type="button" class="btn btn-sm btn-light" data-bind="visible: copyPermalinkCmd.visible, enable: copyPermalinkCmd.canExecute, click: copyPermalinkCmd.execute(), attr: { title: copyPermalinkCmd.title }">
                    <i class="fa fa-link" aria-hidden="true"></i>
                  </button>
                </div>
                <!--/ko-->

                <!--ko let: { cmd: commands.searchInBook() }-->
                <div class="context-menu-main-row-group" data-bind="visible: cmd.visible">
                  <button type="button" class="btn btn-sm btn-light" data-bind="visible: cmd.visible, enable: cmd.canExecute, click: cmd.execute(), attr: { title: cmd.title }">
                    <i class="fa fa-search" aria-hidden="true"></i>
                  </button>
                </div>
                <!--/ko-->

                <!--ko let: { cmd: commands.bookmarkSection() }-->
                <div class="context-menu-main-row-group" data-bind="visible: cmd.visible">
                  <button type="button" class="btn btn-sm btn-light" data-bind="visible: cmd.visible, enable: false,          click: cmd.execute(), attr: { title: cmd.title }">
                    <i class="fa fa-bookmark" aria-hidden="true"></i>
                  </button>
                </div>
                <!--/ko-->

                <!--ko let: { translate0: commands.translate0(), translate1: commands.translate1(), translate2: commands.translate2(), translate3: commands.translate3(), translate4: commands.translate4(), translate5: commands.translate5(), translate6: commands.translate6(), translate7: commands.translate7(), translate8: commands.translate8(), translate9: commands.translate9(), translate10: commands.translate10() }-->
                <div class="context-menu-main-row-group" data-bind="visible: translate0.visible || translate1.visible || translate2.visible || translate3.visible || translate4.visible || translate5.visible || translate6.visible || translate7.visible || translate8.visible || translate9.visible || translate10.visible">
                  <button type="button" class="btn btn-sm btn-light" data-bind="visible: translate0.visible, enable: translate0.canExecute, click: translate0.execute(), attr: { title: translate0.title }">
                    <img class="context-menu-command-icon" data-bind="attr: { src: translate0.icon }"></i>
                  </button>
                  <button type="button" class="btn btn-sm btn-light" data-bind="visible: translate1.visible, enable: translate1.canExecute, click: translate1.execute(), attr: { title: translate1.title }">
                    <img class="context-menu-command-icon" data-bind="attr: { src: translate1.icon }"></i>
                  </button>
                  <button type="button" class="btn btn-sm btn-light" data-bind="visible: translate2.visible, enable: translate2.canExecute, click: translate2.execute(), attr: { title: translate2.title }">
                    <img class="context-menu-command-icon" data-bind="attr: { src: translate2.icon }"></i>
                  </button>
                  <button type="button" class="btn btn-sm btn-light" data-bind="visible: translate3.visible, enable: translate3.canExecute, click: translate3.execute(), attr: { title: translate3.title }">
                    <img class="context-menu-command-icon" data-bind="attr: { src: translate3.icon }"></i>
                  </button>
                  <button type="button" class="btn btn-sm btn-light" data-bind="visible: translate4.visible, enable: translate4.canExecute, click: translate4.execute(), attr: { title: translate4.title }">
                    <img class="context-menu-command-icon" data-bind="attr: { src: translate3.icon }"></i>
                  </button>
                  <button type="button" class="btn btn-sm btn-light" data-bind="visible: translate5.visible, enable: translate5.canExecute, click: translate5.execute(), attr: { title: translate5.title }">
                    <img class="context-menu-command-icon" data-bind="attr: { src: translate3.icon }"></i>
                  </button>
                  <button type="button" class="btn btn-sm btn-light" data-bind="visible: translate6.visible, enable: translate6.canExecute, click: translate6.execute(), attr: { title: translate6.title }">
                    <img class="context-menu-command-icon" data-bind="attr: { src: translate3.icon }"></i>
                  </button>
                  <button type="button" class="btn btn-sm btn-light" data-bind="visible: translate7.visible, enable: translate7.canExecute, click: translate7.execute(), attr: { title: translate7.title }">
                    <img class="context-menu-command-icon" data-bind="attr: { src: translate3.icon }"></i>
                  </button>
                  <button type="button" class="btn btn-sm btn-light" data-bind="visible: translate8.visible, enable: translate8.canExecute, click: translate8.execute(), attr: { title: translate8.title }">
                    <img class="context-menu-command-icon" data-bind="attr: { src: translate3.icon }"></i>
                  </button>
                  <button type="button" class="btn btn-sm btn-light" data-bind="visible: translate9.visible, enable: translate9.canExecute, click: translate9.execute(), attr: { title: translate9.title }">
                    <img class="context-menu-command-icon" data-bind="attr: { src: translate3.icon }"></i>
                  </button>
                  <button type="button" class="btn btn-sm btn-light" data-bind="visible: translate10.visible, enable: translate10.canExecute, click: translate10.execute(), attr: { title: translate10.title }">
                    <img class="context-menu-command-icon" data-bind="attr: { src: translate3.icon }"></i>
                  </button>
                </div>
                <!--/ko-->
              </div>
            </div>
          </div>

          <div id="main-content-panel">
            <header id="main-content-header" data-bind="visible: mainFeaturesVisible">
              <button type="button" class="btn btn-light m-0" onclick="DPR_Chrome.toggleDPRSidebar()" title="Toggle sidebar (Keyboard shortcut: `)">
                <i class="fa fa-bars"></i>
              </button>
              <a href="/" class="btn btn-light m-0" role="button" title="Home/Buddha Vachana (Keyboard shortcut: v)">
                <i class="fa fa-home"></i>
              </a>
              <a href="https://www.youtube.com/watch?v=8n_Tyh2itsQ" target="_blank" class="btn btn-light m-0" role="button" title="Digital Pāli Reader documentation (Keyboard shortcut: h)">
                <i class="fa fa-question-circle"></i>
              </a>
              <a href="#" target="_blank" class="btn btn-sm btn-success m-0 feedback-form-link small text-nowrap" role="button" title="Give feedback on DPR (Keyboard shortcut: @)">
                Give feedback
              </a>
              <div id="main-content-header-context-commands"></div>
              <span id="main-content-header-title" class="ml-3"></span>
              <div id="main-content-header-contents"></div>
            </header>

            <div id="main-pane">
              <div id="main-pane-container" data-bind="visible: mainFeaturesVisible">
                <div class="main-pane-container-section" id="main-pane-container-section-0">
                  <div id="content">
                    <div id="top-frame">
                      <div id="matrelc"></div>
                      <div id="diva" onmouseover="document.body.style.cursor='auto'">
                        <div id="maf">
                          <div style="text-align: left" id="mafa" class="paperback"></div>
                          <div style="text-align: justify" id="mafb" class="paperback">
                            <div id="mafbc">
                            </div>
                          </div>
                        </div>
                      </div>
                    </div>
                  </div>
                </div>
              </div>
              <div id="main-content-landing-page" data-bind="visible: landingFeatureVisible">
              </div>
            </div>

            <div id="main-content-panel-splitter" ondblclick="closeBottomFrame()"></div>

            <div id="main-bottom-pane">
            </div>
          </div>
        </div>
      </div>
      <footer id="main-footer">
        <ul>
          <li><a href="https://pali.sirimangalo.org/" target="_blank">Home</a></li>
          <li>|</li>
          <li id="main-footer-timestamp"></li>
          <li>|</li>
          <li id="main-footer-version"></li>
          <li class="main-footer-help">|</li>
          <li class="main-footer-help">Press '?' for help</li>
        </ul>
      </footer>
    </div>
    <div id="settings-dialog">
    </div>
    <div id="quicklink-dialog">
    </div>
    <div class="modal fade show" id="helpDialog" tabindex="-1" role="dialog">
      <div class="modal-dialog modal-dialog-centered" role="document">
        <div class="modal-content" style="font-size: smaller;">
          <div class="modal-header p-2">
            <h6 class="modal-title" id="exampleModalLongTitle"><i class="fa fa-info-circle fx-2x" aria-hidden="true"></i>&nbsp;Keyboard Shortcuts</h6>
          </div>
          <div class="modal-body">
            <div>The following is a current list of all shortcut keys available to the DPR. <strong>Note</strong>: These keys will not function if the cursor is located in an input field.</div>
            <br>
            <table>
              <tr><td>v</td><td>&nbsp;Go home, show Buddha Vachana</td></tr>
              <tr><td>1,2...5</td><td>&nbsp;Bring up bottom pane tabs</td></tr>
              <tr><td>i</td><td>&nbsp;Display index</td></tr>
              <tr><td>p</td><td>&nbsp;Display previous section</td></tr>
              <tr><td>n</td><td>&nbsp;Display next section</td></tr>
              <tr><td>c</td><td>&nbsp;Copy permalink to clipboard</td></tr>
              <tr><td>m</td><td>&nbsp;Switch to section in Mūla</td></tr>
              <tr><td>a</td><td>&nbsp;Switch to section in Aṭṭhakathā</td></tr>
              <tr><td>t</td><td>&nbsp;Switch to section in Ṭīkā</td></tr>
              <tr><td>q</td><td>&nbsp;Enter quick reference (DN, MN, SN, & AN only)</td></tr>
              <tr><td>s</td><td>&nbsp;Send selected text to convertor</td></tr>
              <tr><td>e</td><td>&nbsp;Send selected text to textpad</td></tr>
              <tr><td>E</td><td>&nbsp;Append selected text to textpad</td></tr>
              <!-- <tr><td>,</td><td>&nbsp;Display previous PED or DPPN entry</td></tr>
              <tr><td>.</td><td>&nbsp;Display next PED or DPPN entry</td></tr> -->
              <tr><td>%</td><td>&nbsp;Display DPR settings</td></tr>
              <tr><td>^</td><td>&nbsp;Reset all DPR settings</td></tr>
              <!-- <tr><td>*</td><td>&nbsp;Display Pali quote</td></tr> -->
              <tr><td>&grave;</td><td>&nbsp;Toggle sidebar</td></tr>
              <!-- <tr><td>b</td><td>&nbsp;Save bookmark</td></tr> -->
              <tr><td>h</td><td>&nbsp;Open help</td></tr>
              <!-- <tr><td>@</td><td>&nbsp;Launch feedback form</td></tr> -->
              <tr><td>?</td><td>&nbsp;Show this list of shortcuts</td></tr>
            </table>
            </div>
          <div class="modal-footer p-2">
            <button type="button" class="btn btn-primary btn-sm mb-0" title="Apply changes and close..." data-dismiss="modal">OK</button>
          </div>
        </div>
      </div>
    </div>
    <script src="/digitalpalireader/content/js/external/nanobar-0.4.2.min.js"></script>
    <script>
      var progressBar = new Nanobar({ id: 'main-container-loading-page-progressbar' });
      progressBar.go(10);
    </script>
    <script src="/digitalpalireader/content/js/external/jquery-3.4.1.min.js"></script>
    <script>progressBar.go(30)</script>
    <script src="/digitalpalireader/content/js/external/ajax/libs/knockout/3.5.0/knockout-min.js"></script>
    <script src="/digitalpalireader/content/js/external/ajax/libs/popper.js/1.16.0/dist/umd/popper.min.js"></script>
    <script>progressBar.go(40)</script>
    <script src="/digitalpalireader/content/js/external/bootstrap/4.4.1/js/bootstrap.min.js"></script>
    <script src="/digitalpalireader/content/js/external/jquery-resizable.js"></script>
    <script>progressBar.go(50)</script>
    <script src="/digitalpalireader/content/js/dpr_pal.js"></script>
    <script src="/digitalpalireader/content/dev.js"></script>
    <script src="/digitalpalireader/content/js/web/io.js"></script>
    <script src="/digitalpalireader/content/js/send.js"></script>
    <script src="/digitalpalireader/content/js/receive.js"></script>
    <script src="/digitalpalireader/content/js/web/chrome_sidebar.js"></script>
    <script src="/digitalpalireader/content/js/web/send_sidebar.js"></script>
    <script src="/digitalpalireader/content/js/send_bottom.js"></script>
    <script src="/digitalpalireader/content/js/dhpv.js"></script>
    <script src="/digitalpalireader/content/js/navigation_common.js"></script>
    <script src="/digitalpalireader/content/js/web/navigation_sidebar.js"></script>
    <script src="/digitalpalireader/content/js/prefload.js"></script>
    <script src="/digitalpalireader/content/js/web/xml_sidebar.js"></script>
    <script src="/digitalpalireader/content/js/translit.js"></script>
    <script src="/digitalpalireader/content/js/config.js"></script>
    <script>progressBar.go(60)</script>
    <script src="/digitalpalireader/content/js/xml_load.js"></script>
    <script src="/digitalpalireader/content/js/navigation.js"></script>
    <script src="/digitalpalireader/content/js/format.js"></script>
    <script src="/digitalpalireader/content/js/web/opts_sidebar.js"></script>
    <script src="/digitalpalireader/content/js/relmul.js"></script>
    <script src="/digitalpalireader/content/js/relatt.js"></script>
    <script src="/digitalpalireader/content/js/reltik.js"></script>
    <script src="/digitalpalireader/content/js/dppn.js"></script>
    <script src="/digitalpalireader/content/js/ati_list.js"></script>
    <script src="/digitalpalireader/content/js/translations.js"></script>
    <script src="/digitalpalireader/content/js/xml.js"></script>
    <script src="/digitalpalireader/content/js/history.js"></script>
    <script>progressBar.go(70)</script>
    <script src="/digitalpalireader/content/js/web/search.js"></script>
    <script src="/digitalpalireader/content/js/search.js"></script>
    <script src="/digitalpalireader/content/js/search_history.js"></script>
    <script src="/digitalpalireader/content/js/sortaz.js"></script>
    <script src="/digitalpalireader/content/js/dict.js"></script>
    <script src="/digitalpalireader/content/js/irreg.js"></script>
    <script src="/digitalpalireader/content/js/dict_xml.js"></script>
    <script src="/digitalpalireader/content/js/listsm.js"></script>
    <script src="/digitalpalireader/content/js/listam.js"></script>
    <script src="/digitalpalireader/content/js/chrome.js"></script>
    <script src="/digitalpalireader/content/js/convert.js"></script>
    <script src="/digitalpalireader/content/js/move.js"></script>
    <script src="/digitalpalireader/content/js/analysis_declension.js"></script>
    <script src="/digitalpalireader/content/js/analysis_arrays.js"></script>
    <script src="/digitalpalireader/content/js/analysis_function.js"></script>
    <script>progressBar.go(80)</script>
    <script src="/digitalpalireader/content/js/analysis_output.js"></script>
    <script src="/digitalpalireader/content/js/inflect.js"></script>
    <script src="/digitalpalireader/content/js/grammar.js"></script>
    <script src="/digitalpalireader/content/js/ped.js"></script>
    <script src="/digitalpalireader/content/js/nameno.js"></script>
    <script src="/digitalpalireader/content/js/english.js"></script>
    <script src="/digitalpalireader/content/js/epd.js"></script>
    <script src="/digitalpalireader/content/js/roots.js"></script>
    <script src="/digitalpalireader/content/js/roots_link.js"></script>
    <script src="/digitalpalireader/content/js/skt.js"></script>
    <script src="/digitalpalireader/content/js/skt_roots.js"></script>
    <script src="/digitalpalireader/content/js/attlist.js"></script>
    <script>progressBar.go(90)</script>
    <script src="/digitalpalireader/content/js/tiklist.js"></script>
    <script src="/digitalpalireader/content/js/titles.js"></script>
    <script src="/digitalpalireader/content/js/web/sidebar.js"></script>
    <script src="/digitalpalireader/content/js/bv.js"></script>
    <script src="/digitalpalireader/content/js/translate.js"></script>
    <script src="/digitalpalireader/content/js/conjugate.js"></script>
    <script src="/_dprhtml/keyboard_shortcuts.js"></script>
    <script src="/_dprhtml/features/bottom-pane/init.js"></script>
    <script src="/_dprhtml/features/navigation/init.js"></script>
    <script src="/_dprhtml/features/search/init.js"></script>
    <script src="/_dprhtml/features/dictionary/init.js"></script>
    <script src="/_dprhtml/features/settings-dialog/init.js"></script>
    <script src="/_dprhtml/features/other-dialogs/init.js"></script>
    <script src="/_dprhtml/dprviewmodel.js"></script>
    <script src="/_dprhtml/index.js"></script>
    <script>progressBar.go(100)</script>
    <script>
      $(document).ready(mainInitialize);
    </script>
  </body>
</html><|MERGE_RESOLUTION|>--- conflicted
+++ resolved
@@ -5,9 +5,7 @@
     <title>Digital Pāli Reader</title>
     <meta name="viewport" content="width=device-width, initial-scale=1">
     <link rel="icon" href="./favicon.png" />
-<<<<<<< HEAD
     <script src="./globalObject.js"></script>
-=======
     <script>
       const initObjList = Object.keys(window);
       const whitelist = [
@@ -47,7 +45,6 @@
       ];
       const diffVarList = () => Object.keys(window).filter(a => !((typeof window[a] === "function") || whitelist.includes(a) || initObjList.includes(a)))
     </script>
->>>>>>> 023b0233
     <script>
       window.addEventListener('error', e => {
         const { message, source, lineno, colno, error } = e;
