--- conflicted
+++ resolved
@@ -75,11 +75,7 @@
       id: 'dt',
       name: 'DhammaTalks',
       shortDescription: '',
-<<<<<<< HEAD
-      capture: /digitalpalireader\.online\/dt\/suttas/i,
-=======
-      routeRegExp: /digitalpalireader\.online\/dt\//i,
->>>>>>> 440f2207
+      capture: /digitalpalireader\.online\/dt\//i,
       isAvailable: () => true,
       type: componentTypeTranslation,
       sizeMB: 22,
