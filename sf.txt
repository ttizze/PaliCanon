This is the SourceForge archive for the Digital Pali Reader.  You will find the latest release in the "DPR" folder.

The latest version is 4.0 and the latest commit message is:

<<<<<<< HEAD
completed SN for Thai
=======
<<<<<<< HEAD
4.0 - added minimization of dictionary panel
>>>>>>> 067237ead5b216e46ab56f9fcd53e0ffd52e1b85
=======
added minimize button
>>>>>>> 446364b37f5769d3bac638d41b4bf3fab0516fb7
>>>>>>> b58ab872

Note that as of version 2.0, the Tipitaka archives must be downloaded seperately, either via the DPR interface itself, or by visiting http://pali.sirimangalo.org/

<|MERGE_RESOLUTION|>--- conflicted
+++ resolved
@@ -1,17 +1,8 @@
 This is the SourceForge archive for the Digital Pali Reader.  You will find the latest release in the "DPR" folder.
 
-The latest version is 4.0 and the latest commit message is:
+The latest version is 4.1 and the latest commit message is:
 
-<<<<<<< HEAD
-completed SN for Thai
-=======
-<<<<<<< HEAD
-4.0 - added minimization of dictionary panel
->>>>>>> 067237ead5b216e46ab56f9fcd53e0ffd52e1b85
-=======
-added minimize button
->>>>>>> 446364b37f5769d3bac638d41b4bf3fab0516fb7
->>>>>>> b58ab872
+new version
 
 Note that as of version 2.0, the Tipitaka archives must be downloaded seperately, either via the DPR interface itself, or by visiting http://pali.sirimangalo.org/
 
