--- conflicted
+++ resolved
@@ -198,17 +198,6 @@
         </div>
       </div>
     </div>
-<<<<<<< HEAD
-=======
-    <div id="intro-space" class="intro-space">
-      <div class="intro-message">
-        <p class="intro-message-huge">Welcome to the Digital Pali Reader 5.0 <span class="intro-message-tiny intro-message-green">(alpha)</span></p>
-        <p class="intro-message-tiny">To start, open <a data-toggle="modal" href="" data-target="#sidebar" role="button" id="sidebarButton" class="intro-message-green" title="Open side bar..." onclick="$('#sidebarButton').trigger('click');">the sidebar</a> then choose a set, book, M/A/T, hierarchy and click the ⇒ or ≡ button to see the contents.</p>
-        <p class="intro-message-tiny">You could also view the sutta by directly entering the Set shortname and Sutta number (for instance mn 10) in quick links.</p>
-        <p class="intro-message-tiny">Have feedback or want to report an issue? <a id="feedbackFormLink" href="#" target="_blank" class="intro-message-green" title="Contact us...">contact us</a>.</p>
-      </div>
-    </div>
->>>>>>> 7ccce909
     <div class="row">
       <div class="col">
         <div class="bottomFrame">
