--- conflicted
+++ resolved
@@ -108,19 +108,6 @@
 	<script src="/digitalpalireader/content/js/search_history.js"></script>
   <script>
 
-<<<<<<< HEAD
-    $(document).ready(function() {
-      $(function() {
-        $("#mainContent").load("navigation.html");
-        $(".nav-link").on("click",function(e) {
-          e.preventDefault();
-          let tabId = this.id.substring(0, this.id.length - 3);
-          $("#mainContent").load(tabId+".html");
-          $("#intro-space").hide();
-            $('a[data-toggle="tab"]').on('shown.bs.tab', function (e) {
-            localStorage.setItem('activeTab', $(e.target).attr('id'));
-          });
-=======
 		$(document).ready(function() {
 
       $("#navigationDiv").show();
@@ -146,14 +133,10 @@
         $("#"+tabId+"Div").show();
         $('a[data-toggle="tab"]').on('shown.bs.tab', function (e) {
           localStorage.setItem('activeTab', $(e.target).attr('id'));
->>>>>>> fee11519
         });
       });
     });
 
-<<<<<<< HEAD
-</script>
-=======
     function loadSidebarDivs(){
       $("#navigationDiv").load("navigation.html");
       $("#searchDiv").load("search.html");
@@ -161,7 +144,6 @@
     }
 
 	</script>
->>>>>>> fee11519
 </head>
 
 <body>
