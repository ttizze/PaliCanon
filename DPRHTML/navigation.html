<!DOCTYPE html PUBLIC "-//W3C//DTD XHTML 1.0 Strict//EN" "http://www.w3.org/TR/xhtml1/DTD/xhtml1-strict.dtd">
<html xmlns="http://www.w3.org/1999/xhtml" xml:lang="en" lang="en">

<head>
  <title>Digital Pali Reader -Navigation</title>
  <link rel="stylesheet" href="/DPRHTML/navigation.css">
  <script>

    $(document).ready(function() {
      setPrefs();
      const urlParams = window.location.search.substring(1, window.location.search.length).split('&');
      let bookList = 'd';
      let place = [];
      let query = '';
      let para = '';
      urlParams.forEach(parameter => {
        parameterSections = parameter.split('=');
        switch (parameterSections[0]) {
          case 'loc':
            place = makeLocPlace(parameterSections[1]);
            if (place.length == 8) {
              bookList = place[0];
            }
            break;
          case 'para':
            para = parameterSections[1];
            break;
          case 'query':
            query = parameterSections[1];
            break;
        }
      });
      // update navigation

      var navset = $("#nav-set");
      for (var i in G_nikFullNames) {
        navset.append($("<option />").val(i).text(G_nikFullNames[i]));
      }
      navset.val(bookList);
      digitalpalireader.setBookList(bookList);
      digitalpalireader.changeSet();
      navset.change(function () {
        digitalpalireader.changeSet();
      });
      $("#nav-book").change(function () {
        digitalpalireader.updateSubnav(0);
      });

      setPrefs();

      $(window).resize(function () {
        setPrefs();
      });

      $('.bottomFrame .bottomFrameHandle').on('click', function() {
        DPR_PAL.toggleBottomFrame();
      });

      $('#nav-title').prop('title', 'View index for this book');

      DPR_PAL.enablePopover('#quicklinks-info', 'hover');

      DPR_PAL.enablePopover('#navigate-book-hierarchy-info', 'hover');

      switch(place.length){
        case 3:
          loadXMLindex(place,false);
          break;
        case 8:
          loadXMLSection(query, para, place);
          break;
        default:
          break;
      }
    });
    onpopstate = DPRChrome.historyPopstateHandler;
  </script>
</head>

<body>
  <div class="card mb-2">
    <div class="card-body p-2">
      <div class="form-row">
        <div class="form-group mb-1">
          <div id="nav-context-div">

          </div>
        </div>
      </div>
    </div>
  </div>

  <div class="card mb-2">
    <div class="card-header" style="line-height: 1.35rem;">
      Quick Link
      <button id="quicklinks-info" type="button" class="btn btn-sm btn-light mb-0 p-0 float-right" data-html="true" data-container="body" data-toggle="popover" data-placement="right">
        <i class="fa fa-info-circle fa-lg" aria-hidden="true"></i>
      </button>
      <div id="quicklinks-info-popover-content" style="display: none">
        Use this box to quickly navigate to a specific sutta, section, etc..  Quick links are of two forms, as follows:<br><br>
        1. 'DN1.1', 'MN1', etc., comprised of the first letter of the nikaya (D,M,S,A, or K), then an N, then the first
        reference number, then a period, then the second reference number.  The N is now optional, so D1.1 also works.<br><br>
        2. For the first fifteen books in the Khuddaka Nikaya, the following syntax is also recognized: 'dhp1', 'it1', etc.,
        comprised of the shorthand name for that book, followed by the reference number.  The shorthand names for the books are,
        in order:<br>'khp','dhp','ud','it','snp','vv','pv','th','thi','apa','api','bv','cp','ja'<br><br>
        Note, for the Jataka (ja), this syntax represents the jataka number, so 'ja547' will open the last jataka in book 15
        (Jat. 2), whereas 'ja520' will open the last jataka in book 14 (Jat. 1).'<br><br>
        Dhammapada verses are also recognized, using 'dhpv' followed by the verse number, e.g.: 'dhpv1', 'dhpv423', etc.
      </div>
    </div>
    <div class="card-body p-2">
      <div class="form-row">
        <div class="form-group col mb-1">
          <div class="subnav-cont input-group">
            <input id="nav-quicklinks" class="form-control" placeholder="e.g. mn 10.2"
              onkeydown="if(event.keyCode==13) digitalpalireader.loadSection(1); event.keyCode=0;"></input>
            <br class="clear" />
            <input id="nav-quicklinks-button" class="navbutton" type="button" onclick="digitalpalireader.loadSection(1)" value="&rArr;" />
          </div>
        </div>
      </div>
    </div>
  </div>

  <div class="card mb-2">
    <div class="card-header" style="line-height: 1.35rem;">
      Navigate book hierarchy
      <button id="navigate-book-hierarchy-info" type="button" class="btn btn-sm btn-light mb-0 p-0 float-right" data-html="true" data-container="body" data-toggle="popover" data-placement="right">
        <i class="fa fa-info-circle fa-lg" aria-hidden="true"></i>
      </button>
      <div id="navigate-book-hierarchy-info-popover-content" style="display: none">
        Choose a Set, book, M/A/T, hierarchy and click the ⇒ or ≡ button to see the contents.
      </div>
    </div>
    <div class="card-body p-2">
      <div class="form-row mb-2">
        <div class="form-group col-md-6 mb-1" id="nav-set-div">
<<<<<<< HEAD
          <label class="small-bold-font" for="nav-set">Set</label>
          <select class="custom-select" size="5" id="nav-set"></select>
        </div>
        <div class="form-group col-md-6 mb-1" id="nav-book-div">
          <label class="small-bold-font" for="nav-book">Book</label>
          <select class="custom-select" size="5" id="nav-book" class="sbut"></select>
=======
          <label class="font-weight-bold" for="nav-set">Set</label>
          <select class="custom-select force-show-scrollbar-on-macos" size="5" id="nav-set"></select>
        </div>
        <div class="form-group col-md-6 mb-1" id="nav-book-div">
          <label class="font-weight-bold" for="nav-book">Book</label>
          <select class="custom-select force-show-scrollbar-on-macos" size="5" id="nav-book" class="sbut"></select>
>>>>>>> e99cc437
        </div>
      </div>

      <div class="form-row mb-2">
        <div class="form-group col mb-1" style="text-align: center;">
          <div class="btn-group btn-group-toggle" id="nav-hier-div" data-toggle="buttons">
            <label class="btn btn-outline-primary btn-sm active" title="Switch to Mūla (canon)">
              <input type="radio" name="hier_val" class="hierbutton" id="hier-m" autocomplete="off" onchange="digitalpalireader.changeHier('m')" checked>M
            </label>
            <label class="btn btn-outline-primary btn-sm" title="Switch to Aṭṭhakathā (commentary)">
              <input type="radio" name="hier_val" class="hierbutton" id="hier-a" autocomplete="off" onchange="digitalpalireader.changeHier('a')">A
            </label>
            <label class="btn btn-outline-primary btn-sm" title="Switch to Ṭīkā (sub-commentary)">
              <input type="radio" name="hier_val" class="hierbutton" id="hier-t" autocomplete="off" onchange="digitalpalireader.changeHier('t')">T
            </label>
          </div>
        </div>
      </div>

      <div class="form-row">
        <div class="form-group col mb-1">
          <label class="small-bold-font">Hierarchy</label>
          <div id="nav-title-div" class="subnav-cont input-group">
            <input id="nav-title" type="button" class="btn btn-light btn-lg" style="width: 93%; margin-bottom: 0px;"
              onclick="digitalpalireader.loadIndex(1)" />
            <br class="clear" />
            <input id="nav-title-button" class="navbutton" type="button" onclick="digitalpalireader.loadIndex(2)"/>
          </div>
          <div class="subnav-cont input-group">
            <select id="nav-meta" class="custom-select navselect" onchange="digitalpalireader.updateSubnav(1)">
            </select>
            <br class="clear" />
            <input id="nav-meta-button" class="navbutton" type="button" onclick="digitalpalireader.loadSection(2)"/>
          </div>
          <div class="subnav-cont input-group">
            <select id="nav-volume" class="custom-select navselect" onchange="digitalpalireader.updateSubnav(2)"></select>
            <br class="clear" />
            <input id="nav-volume-button" class="navbutton" type="button" onclick="digitalpalireader.loadSection(2)"/>
          </div>
          <div class="subnav-cont input-group">
            <select id="nav-vagga" class="custom-select navselect" onchange="digitalpalireader.updateSubnav(3)"></select>
            <br class="clear" />
            <input id="nav-vagga-button" class="navbutton" type="button" onclick="digitalpalireader.loadSection(2)"/>
          </div>
          <div class="subnav-cont input-group">
            <select id="nav-sutta" class="custom-select navselect" onchange="digitalpalireader.updateSubnav(4)"></select>
            <br class="clear" />
            <input id="nav-sutta-button" class="navbutton" type="button" onclick="digitalpalireader.loadSection(2)"/>
          </div>
          <div class="subnav-cont input-group">
            <select id="nav-section" class="custom-select navselect"></select>
            <br class="clear" />
            <input id="nav-section-button" class="navbutton" type="button" onclick="digitalpalireader.loadSection(2)"/>
          </div>
        </div>
      </div>
    </div>
  </div>

</body>

</html><|MERGE_RESOLUTION|>--- conflicted
+++ resolved
@@ -135,21 +135,12 @@
     <div class="card-body p-2">
       <div class="form-row mb-2">
         <div class="form-group col-md-6 mb-1" id="nav-set-div">
-<<<<<<< HEAD
           <label class="small-bold-font" for="nav-set">Set</label>
-          <select class="custom-select" size="5" id="nav-set"></select>
+          <select class="custom-select force-show-scrollbar-on-macos" size="5" id="nav-set"></select>
         </div>
         <div class="form-group col-md-6 mb-1" id="nav-book-div">
           <label class="small-bold-font" for="nav-book">Book</label>
-          <select class="custom-select" size="5" id="nav-book" class="sbut"></select>
-=======
-          <label class="font-weight-bold" for="nav-set">Set</label>
-          <select class="custom-select force-show-scrollbar-on-macos" size="5" id="nav-set"></select>
-        </div>
-        <div class="form-group col-md-6 mb-1" id="nav-book-div">
-          <label class="font-weight-bold" for="nav-book">Book</label>
           <select class="custom-select force-show-scrollbar-on-macos" size="5" id="nav-book" class="sbut"></select>
->>>>>>> e99cc437
         </div>
       </div>
 
